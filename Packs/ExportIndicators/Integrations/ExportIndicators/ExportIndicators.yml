--- conflicted
+++ resolved
@@ -63,18 +63,6 @@
   name: credentials
   required: false
   type: 9
-<<<<<<< HEAD
-- defaultvalue: Don't Collapse
-  display: 'Should Collapse IPs:'
-  hidden: false
-  name: collapse_ips
-  options:
-  - Don't Collapse
-  - To CIDRS
-  - To Ranges
-  required: false
-  type: 15
-=======
 - additionalinfo: For use with McAfee Web Gateway format to indicate the list type.
   defaultvalue: string
   display: Mcafee Gateway Indicator List Type
@@ -121,7 +109,16 @@
   name: category_attribute
   required: false
   type: 0
->>>>>>> 0fbb8e57
+- defaultvalue: Don't Collapse
+  display: 'Should Collapse IPs:'
+  hidden: false
+  name: collapse_ips
+  options:
+  - Don't Collapse
+  - To CIDRS
+  - To Ranges
+  required: false
+  type: 15
 description: Use the Export Indicators Service integration to provide an endpoint
   with a list of indicators as a service for the system indicators.
 display: Export Indicators Service
@@ -183,16 +180,6 @@
       secret: false
     - auto: PREDEFINED
       default: false
-<<<<<<< HEAD
-      defaultValue: Don't Collapse
-      description: Whether to collapse IPs to ranges or CIDRs.
-      isArray: false
-      name: collapse_ips
-      predefined:
-      - Don't Collapse
-      - To CIDRS
-      - To Ranges
-=======
       defaultValue: string
       description: For use with McAfee Web Gateway format to indicate the list type.
       isArray: false
@@ -246,7 +233,18 @@
         should be listed in the output. If not set, will list all existing categories.
       isArray: false
       name: category_attribute
->>>>>>> 0fbb8e57
+      required: false
+      secret: false
+    - auto: PREDEFINED
+      default: false
+      defaultValue: Don't Collapse
+      description: Whether to collapse IPs to ranges or CIDRs.
+      isArray: false
+      name: collapse_ips
+      predefined:
+      - Don't Collapse
+      - To CIDRS
+      - To Ranges
       required: false
       secret: false
     deprecated: false
