--- conflicted
+++ resolved
@@ -27,23 +27,19 @@
 FORMAT_TEXT: str = 'text'
 FORMAT_JSON_SEQ: str = 'json-seq'
 FORMAT_JSON: str = 'json'
-<<<<<<< HEAD
 FORMAT_MWG: str = 'McAfee Web Gateway'
 FORMAT_PROXYSG = "Symantec ProxySG"
 FORMAT_PANOSURL = "PAN-OS URL"
+CTX_FORMAT_ERR_MSG: str = 'Please provide a valid format from: text,json,json-seq,csv'
+CTX_LIMIT_ERR_MSG: str = 'Please provide a valid integer for List Size'
+CTX_OFFSET_ERR_MSG: str = 'Please provide a valid integer for Starting Index'
+CTX_MISSING_REFRESH_ERR_MSG: str = 'Refresh Rate must be "number date_range_unit", examples: (2 hours, 4 minutes, ' \
+                                   '6 months, 1 day, etc.)'
 
 _PROTOCOL_REMOVAL = re.compile(r'^(?:[a-z]+:)*//')
 _PORT_REMOVAL = re.compile(r'^([a-z0-9\-\.]+)(?:\:[0-9]+)*')
 _INVALID_TOKEN_REMOVAL = re.compile(r'(?:[^\./+=\?&]+\*[^\./+=\?&]*)|(?:[^\./+=\?&]*\*[^\./+=\?&]+)')
 _BROAD_PATTERN = re.compile(r'^(?:\*\.)+[a-zA-Z]+(?::[0-9]+)?$')
-
-=======
-CTX_FORMAT_ERR_MSG: str = 'Please provide a valid format from: text,json,json-seq,csv'
->>>>>>> 5f36d5cf
-CTX_LIMIT_ERR_MSG: str = 'Please provide a valid integer for List Size'
-CTX_OFFSET_ERR_MSG: str = 'Please provide a valid integer for Starting Index'
-CTX_MISSING_REFRESH_ERR_MSG: str = 'Refresh Rate must be "number date_range_unit", examples: (2 hours, 4 minutes, ' \
-                                   '6 months, 1 day, etc.)'
 
 ''' HELPER FUNCTIONS '''
 
@@ -79,28 +75,18 @@
     return port
 
 
-<<<<<<< HEAD
-def refresh_outbound_context(indicator_query: str, out_format: str, limit: int = 0, mwg_type="string",
+def refresh_outbound_context(indicator_query: str, out_format: str, limit: int = 0, offset: int = 0, mwg_type="string",
                              drop_invalids=False, strip_port=False, category_default='bc_category',
                              category_attribute='') -> str:
-=======
-def refresh_outbound_context(indicator_query: str, out_format: str, limit: int = 0, offset: int = 0) -> str:
->>>>>>> 5f36d5cf
     """
     Refresh the cache values and format using an indicator_query to call demisto.searchIndicators
     Returns: List(IoCs in output format)
     """
     now = datetime.now()
-<<<<<<< HEAD
-    iocs = find_indicators_with_limit(indicator_query, limit)  # poll indicators into list from demisto
+    iocs = find_indicators_with_limit(indicator_query, limit, offset)  # poll indicators into list from demisto
     out_dict = create_values_out_dict(iocs, out_format, mwg_type=mwg_type,
                                       strip_port=strip_port, drop_invalids=drop_invalids,
                                       category_default=category_default, category_attribute=category_attribute)
-
-=======
-    iocs = find_indicators_with_limit(indicator_query, limit, offset)  # poll indicators into list from demisto
-    out_dict = create_values_out_dict(iocs, out_format)
->>>>>>> 5f36d5cf
     out_dict[CTX_MIMETYPE_KEY] = 'application/json' if out_format == FORMAT_JSON else 'text/plain'
     demisto.setIntegrationContext({
         "last_output": out_dict,
@@ -307,11 +293,6 @@
     return ctx.get(CTX_MIMETYPE_KEY, 'text/plain')
 
 
-<<<<<<< HEAD
-def get_outbound_ioc_values(on_demand, limit, indicator_query='', out_format='text', last_run=None,
-                            cache_refresh_rate=None, mwg_type="string", drop_invalids=False, strip_port=False,
-                            category_default='bc_category', category_attribute='') -> str:
-=======
 def is_request_change(limit, offset, out_format=FORMAT_TEXT, last_update_data={}) -> bool:
     """ Checks for changes in the request params
 
@@ -332,8 +313,8 @@
 
 
 def get_outbound_ioc_values(on_demand, limit, offset, indicator_query='', out_format=FORMAT_TEXT, last_update_data={},
-                            cache_refresh_rate=None) -> str:
->>>>>>> 5f36d5cf
+                            cache_refresh_rate=None, mwg_type: str = "string", drop_invalids=False, strip_port=False,
+                            category_default='bc_category', category_attribute='') -> str:
     """
     Get the ioc list to return in the list
     """
@@ -353,29 +334,19 @@
         if last_update:
             # takes the cache_refresh_rate amount of time back since run time.
             cache_time, _ = parse_date_range(cache_refresh_rate, to_timestamp=True)
-<<<<<<< HEAD
-            if last_run <= cache_time:
-                values_str = refresh_outbound_context(indicator_query, out_format, limit=limit, mwg_type=mwg_type,
-                                                      drop_invalids=drop_invalids, strip_port=strip_port,
-                                                      category_default=category_default,
+            if last_update <= cache_time or is_request_change(limit, offset, out_format, last_update_data) or \
+                    indicator_query != last_query:
+                values_str = refresh_outbound_context(indicator_query, out_format, limit=limit, offset=offset,
+                                                      mwg_type=mwg_type, drop_invalids=drop_invalids,
+                                                      strip_port=strip_port, category_default=category_default,
                                                       category_attribute=category_attribute)
             else:
                 values_str = get_ioc_values_str_from_context()
         else:
-            values_str = refresh_outbound_context(indicator_query, out_format, limit=limit, mwg_type=mwg_type,
-                                                  drop_invalids=drop_invalids, strip_port=strip_port,
-                                                  category_default=category_default,
-                                                  category_attribute=category_attribute)
-=======
-            if last_update <= cache_time or is_request_change(limit, offset, out_format, last_update_data) or \
-                    indicator_query != last_query:
-                values_str = refresh_outbound_context(indicator_query, out_format, limit=limit, offset=offset)
-            else:
-                values_str = get_ioc_values_str_from_context()
-        else:
-            values_str = refresh_outbound_context(indicator_query, out_format, limit=limit, offset=offset)
-
->>>>>>> 5f36d5cf
+            values_str = refresh_outbound_context(indicator_query, out_format, limit=limit, offset=offset,
+                                                  mwg_type=mwg_type, drop_invalids=drop_invalids, strip_port=strip_port,
+                                                  category_default=category_default, category_attribute=category_attribute)
+
     return values_str
 
 
@@ -482,42 +453,19 @@
             offset=offset,
             last_update_data=demisto.getIntegrationContext(),
             indicator_query=query,
-            cache_refresh_rate=params.get('cache_refresh_rate')
+            cache_refresh_rate=params.get('cache_refresh_rate'),
+            mwg_type=params.get('mwg_type'),
+            strip_port=params.get('strip_params'),
+            drop_invalids=params.get('drop_invalids'),
+            category_default=params.get('category_default'),
+            category_attribute=params.get('category_attribute')
         )
 
         mimetype = get_outbound_mimetype()
         return Response(values, status=200, mimetype=mimetype)
 
-<<<<<<< HEAD
-    credentials = params.get('credentials') if params.get('credentials') else {}
-    username: str = credentials.get('identifier', '')
-    password: str = credentials.get('password', '')
-    if username and password:
-        headers: dict = cast(Dict[Any, Any], request.headers)
-        if not validate_basic_authentication(headers, username, password):
-            err_msg: str = 'Basic authentication failed. Make sure you are using the right credentials.'
-            demisto.debug(err_msg)
-            return Response(err_msg, status=401)
-
-    values = get_outbound_ioc_values(
-        out_format=params.get('format'),
-        on_demand=params.get('on_demand'),
-        limit=try_parse_integer(params.get('list_size'), CTX_LIMIT_ERR_MSG),
-        last_run=demisto.getLastRun().get('last_run'),
-        indicator_query=params.get('indicators_query'),
-        cache_refresh_rate=params.get('cache_refresh_rate'),
-        mwg_type=params.get('mwg_type'),
-        strip_port=params.get('strip_params'),
-        drop_invalids=params.get('drop_invalids'),
-        category_default=params.get('category_default'),
-        category_attribute=params.get('category_attribute')
-    )
-    mimetype = get_outbound_mimetype()
-    return Response(values, status=200, mimetype=mimetype)
-=======
     except Exception as e:
         return Response(str(e), status=400, mimetype='text/plain')
->>>>>>> 5f36d5cf
 
 
 ''' COMMAND FUNCTIONS '''
@@ -610,19 +558,15 @@
     print_indicators = args.get('print_indicators')
     query = args.get('query')
     out_format = args.get('format')
-<<<<<<< HEAD
+    offset = args.get('offset')
     mwg_type = args.get('mwg_type')
     strip_port = args.get('strip_port') == 'True'
     drop_invalids = args.get('drop_invalids') == 'True'
     category_attribute = args.get('category_attribute')
     category_default = args.get('category_default')
-    indicators = refresh_outbound_context(query, out_format, limit=limit, mwg_type=mwg_type, strip_port=strip_port,
+    indicators = refresh_outbound_context(query, out_format, limit=limit, offset=offset, mwg_type=mwg_type, strip_port=strip_port,
                                           drop_invalids=drop_invalids, category_default=category_default,
                                           category_attribute=category_attribute)
-=======
-    offset = args.get('offset')
-    indicators = refresh_outbound_context(query, out_format, limit=limit, offset=offset)
->>>>>>> 5f36d5cf
     hr = tableToMarkdown('List was updated successfully with the following values', indicators,
                          ['Indicators']) if print_indicators == 'true' else 'List was updated successfully'
     return hr, {}, indicators
