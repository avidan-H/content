--- conflicted
+++ resolved
@@ -982,9 +982,6 @@
 - contextPath: URL.Data
   description: List of URLs that were extracted from the PDF file.
   type: unknown
-<<<<<<< HEAD
-=======
 releaseNotes: "Word document check now ignores file info data"
->>>>>>> 660abb33
 tests:
   - Extract Indicators From File - Generic v2 - Test