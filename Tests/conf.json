--- conflicted
+++ resolved
@@ -3,12 +3,11 @@
     "testInterval": 20,
     "tests": [
         {
-<<<<<<< HEAD
-            "playbookID": "DBot_Train_URL_Classifier"
-=======
             "integrations": "Minerva Labs Anti-Evasion Platform",
             "playbookID": "Minerva Test playbook"
->>>>>>> 4bfa328d
+        },
+        {
+            "playbookID": "DBot_Train_URL_Classifier"
         },
         {
             "integrations": "MicrosoftGraphMail",
