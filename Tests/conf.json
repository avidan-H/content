{
    "testTimeout": 160,
    "testInterval": 20,
    "tests": [
        {
<<<<<<< HEAD
            "integrations": "JsonWhoIs",
            "playbookID": "JsonWhoIs-Test"
=======
            "integrations": "SlackV2",
            "playbookID": "Slack Test Playbook",
            "fromversion": "5.0.0"
>>>>>>> 3abeee26
        },
        {
            "integrations": "Cortex XDR - IR",
            "playbookID": "Test XDR Playbook",
            "fromversion": "4.1.0"
        },
        {
            "integrations": "MicrosoftGraphMail",
            "playbookID": "MicrosoftGraphMail-Test",
            "instance_names": "ms_graph_mail_dev"
        },
        {
            "integrations": "MicrosoftGraphMail",
            "playbookID": "MicrosoftGraphMail-Test",
            "instance_names": "ms_graph_mail_prod"
        },
        {
            "integrations": "Cloaken",
            "playbookID": "Cloaken-Test"
        },
        {
            "integrations": "Uptycs",
            "playbookID": "TestUptycs"
        },
        {
            "integrations": "ThreatX",
            "playbookID": "ThreatX-test"
        },
        {
            "integrations": "AlienVault OTX",
            "playbookID": "AlienVaultOTX Test"
        },
        {
            "integrations": "Cofense Triage",
            "playbookID": "Cofense Triage Test"
        },
        {
            "integrations": "Minerva Labs Anti-Evasion Platform",
            "playbookID": "Minerva Test playbook"
        },
        {
            "integrations": "CheckPhish",
            "playbookID": "CheckPhish-Test"
        },
        {
            "integrations": "Symantec Management Center",
            "playbookID": "SymantecMC_TestPlaybook"
        },
        {
            "integrations": "Tufin",
            "playbookID": "Tufin Test"
        },
        {
            "integrations": "Looker",
            "playbookID": "Test-Looker"
        },
        {
            "integrations": "Vertica",
            "playbookID": "Vertica Test"
        },
        {
            "integrations": "Server Message Block (SMB)",
            "playbookID": "SMB test"
        },
        {
            "playbookID": "TestParseEmailHeaders"
        },
        {
            "playbookID": "TestParseEmailFile-deprecated-script"
        },
        {
            "integrations": "RSA NetWitness Packets and Logs",
            "playbookID": "rsa_packets_and_logs_test"
        },
        {
            "playbookID": "test_similar_incidents"
        },
        {
            "playbookID": "autofocus_test",
            "integrations": "Autofocus"
        },
        {
            "playbookID": "CheckpointFW-test",
            "integrations": "Check Point"
        },
        {
            "playbookID": "RegPathReputationBasicLists_test"
        },
        {
            "playbookID": "EmailDomainSquattingReputation-Test"
        },
        {
            "playbookID": "RandomStringGenerateTest"
        },
        {
            "playbookID": "DocumentationTest",
            "integrations": "ipinfo"
        },
        {
            "playbookID": "playbook-checkEmailAuthenticity-test"
        },
        {
            "playbookID": "HighlightWords_Test"

        },
        {
            "playbookID": "StringContainsArray_test"
        },
        {
            "integrations": "Fidelis Elevate Network",
            "playbookID": "Fidelis-Test"
        },
        {
            "integrations": "AWS - ACM",
            "playbookID": "ACM-Test"
        },
        {
            "integrations": "Thinkst Canary",
            "playbookID": "CanaryTools Test"
        },
        {
            "integrations": "ThreatMiner",
            "playbookID": "ThreatMiner-Test"
        },
        {
            "playbookID": "StixCreator-Test"
        },
        {
            "playbookID": "CompareIncidentsLabels-test-playbook"
        },
        {
            "integrations": "Pwned",
            "playbookID": "Pwned test",
            "nightly": true
        },
        {
            "integrations": "Have I Been Pwned? V2",
            "playbookID": "Pwned v2 test"
        },
        {
            "integrations": "Alexa Rank Indicator",
            "playbookID": "Alexa Test Playbook"
        },
        {
            "playbookID": "UnEscapeURL-Test"
        },
        {
            "playbookID": "UnEscapeIPs-Test"
        },
        {
            "playbookID": "ExtractDomainFromUrlAndEmail-Test"
        },
        {
            "playbookID": "ConvertKeysToTableFieldFormat_Test"
        },
        {
            "integrations": "CVE Search",
            "playbookID": "cveReputation Test"
        },
        {
            "integrations": "HashiCorp Vault",
            "playbookID": "hashicorp_test"
        },
        {
            "integrations": "AWS - Athena - Beta",
            "playbookID": "Beta-Athena-Test"
        },
        {
            "integrations": "BeyondTrust Password Safe",
            "playbookID": "BeyondTrust-Test"
        },
        {
            "integrations": "Dell Secureworks",
            "playbookID": "secureworks_test"
        },
        {
            "integrations": "ServiceNow",
            "playbookID": "servicenow_test_new"
        },
        {
            "integrations": "ExtraHop",
            "playbookID": "ExtraHop-Test"
        },
        {
            "playbookID": "Test CommonServer"
        },
        {
            "integrations": "CIRCL",
            "playbookID": "CirclIntegrationTest"
        },
        {
            "integrations": "MISP V2",
            "playbookID": "MISP V2 Test"
        },
        {
            "playbookID": "test-LinkIncidentsWithRetry"
        },
        {
            "playbookID": "CopyContextToFieldTest"
        },
        {
            "integrations": "OTRS",
            "playbookID": "OTRS Test",
            "fromversion": "4.1.0"
        },
        {
            "integrations": "Attivo Botsink",
            "playbookID": "AttivoBotsinkTest"
        },
        {
            "playbookID": "CreatePhishingClassifierMLTest",
            "timeout" : 2400
        },
        {
            "integrations": "Cymon",
            "playbookID": "playbook-Cymon_Test"
        },
        {
            "integrations": "FortiGate",
            "playbookID": "Fortigate Test"
        },
        {
            "playbookID": "FormattedDateToEpochTest"
        },
        {
            "integrations": "SNDBOX",
            "playbookID": "SNDBOX_Test"
        },
        {
            "integrations": "SNDBOX",
            "playbookID": "Detonate File - SNDBOX - Test",
            "timeout": 2400,
            "nightly": true
        },
        {
            "integrations": "VxStream",
            "playbookID": "Detonate File - HybridAnalysis - Test",
            "timeout": 2400
        },
        {
            "playbookID": "WordTokenizeTest"
        },
        {
            "integrations": "Awake Security",
            "playbookID": "awake_security_test_pb"
        },
        {
          "integrations": "Tenable.sc",
          "playbookID": "tenable-sc-test",
          "timeout": 240,
          "nightly": true
        },
        {
            "integrations": "MimecastV2",
            "playbookID": "Mimecast test"
        },
        {
            "playbookID": "CreateEmailHtmlBody_test_pb",
            "fromversion": "4.1.0"
        },
        {
          "playbookID": "ReadPDFFile-Test"
        },
        {
            "playbookID": "ReadPDFFileV2-Test"
        },
        {
          "playbookID": "JSONtoCSV-Test"
        },
        {
            "integrations": "Panorama",
            "instance_names": "palo_alto_firewall",
            "playbookID": "palo_alto_firewall_test_pb",
            "timeout": 1000,
            "nightly": true
        },
        {
            "integrations": "Panorama",
            "instance_names": "palo_alto_panorama",
            "playbookID": "palo_alto_panorama_test_pb",
            "timeout": 1000,
            "nightly": true
        },
        {
            "integrations": "Panorama",
            "instance_names": "palo_alto_panorama",
            "playbookID": "Panorama Query Logs - Test",
            "timeout": 1000,
            "nightly": true
        },
        {
            "integrations": "Panorama",
            "instance_names": "palo_alto_firewall_9.0",
            "playbookID": "palo_alto_firewall_test_pb",
            "timeout": 1000,
            "nightly": true
        },
        {
            "integrations": "Panorama",
            "instance_names": "palo_alto_panorama_9.0",
            "playbookID": "palo_alto_panorama_test_pb",
            "timeout": 1000,
            "nightly": true
        },
        {
          "integrations": "Tenable.io",
          "playbookID": "Tenable.io test"
        },
        {
          "playbookID": "URLDecode-Test"
        },
        {
          "playbookID": "GetTime-Test"
        },
        {
          "integrations": "Tenable.io",
          "playbookID": "Tenable.io Scan Test",
          "nightly": true,
          "timeout": 900
        },
        {
            "integrations": "Tenable.sc",
            "playbookID": "tenable-sc-scan-test",
            "nightly": true,
            "timeout": 600
        },
        {
            "integrations": "google-vault",
            "playbookID": "Google-Vault-Generic-Test",
            "nightly": true,
            "timeout": 3600
        },
        {
            "integrations": "google-vault",
            "playbookID": "Google_Vault-Search_And_Display_Results_test",
            "nightly": true,
            "timeout": 3600
        },
        {
            "playbookID": "Luminate-TestPlaybook",
            "integrations": "Luminate"
        },
        {
            "playbookID": "SumoLogic-Test",
            "integrations": "SumoLogic",
            "fromversion": "4.1.0"
        },
        {
            "playbookID": "ParseEmailFiles-test"
        },
        {
            "playbookID": "ParseExcel-test"
        },
        {
            "playbookID": "Detonate File - No Files test"
        },
        {
            "integrations": [
                "Panorama",
                "Check Point"
            ],
            "instance_names": "palo_alto_firewall",
            "playbookID": "blockip_test_playbook"
        },
        {
            "integrations": "Palo Alto Minemeld",
            "playbookID": "minemeld_test"
        },
        {
            "integrations": "SentinelOne V2",
            "playbookID": "SentinelOne V2 - test"
        },
        {
            "integrations": "InfoArmor VigilanteATI",
            "playbookID": "InfoArmorVigilanteATITest"
        },
        {
            "integrations": "IntSights",
            "instance_names": "intsights_standard_account",
            "playbookID": "IntSights Test",
            "nightly": true,
            "timeout": 500
        },
        {
            "integrations": "IntSights",
            "playbookID": "IntSights Mssp Test",
            "instance_names": "intsights_mssp_account",
            "nightly": true,
            "timeout": 500
        },
        {
            "integrations": "dnstwist",
            "playbookID": "dnstwistTest"
        },
        {
            "integrations": "BitDam",
            "playbookID": "Detonate File - BitDam Test"
        },
        {
            "integrations": "Threat Grid",
            "playbookID": "Test-Detonate URL - ThreatGrid",
            "timeout": 600
        },
        {
            "integrations": "Threat Grid",
            "playbookID": "ThreatGridTest",
            "timeout": 600
        },
        {
            "integrations": [
                "Palo Alto Minemeld",
                "Panorama"
            ],
            "instance_names": "palo_alto_firewall",
            "playbookID": "block_indicators_-_generic_-_test"
        },
        {
          "integrations": "Signal Sciences WAF",
          "playbookID": "SignalSciences-Test"
        },
        {
            "integrations": "RTIR",
            "playbookID": "RTIR Test"
        },
        {
            "integrations": "RedCanary",
            "playbookID": "RedCanaryTest",
            "nightly" : true
        },
        {
          "integrations": "Devo",
          "playbookID": "devo_test_playbook"
        },
        {
          "playbookID": "URL Enrichment - Generic v2 - Test",
          "integrations": [
              "Rasterize",
              "VirusTotal - Private API"
          ],
            "instance_names": "virus_total_private_api_general",
            "timeout": 500
        },
        {
            "playbookID": "CutTransformerTest"
        },
        {
            "integrations": "SCADAfence CNM",
            "playbookID": "SCADAfence_test"
        },
        {
            "integrations": "ProtectWise",
            "playbookID": "Protectwise-Test"
        },
        {
            "integrations": "WhatsMyBrowser",
            "playbookID": "WhatsMyBrowser-Test"
        },
        {

            "integrations": "BigFix",
            "playbookID": "BigFixTest"
        },
        {
            "integrations": "Lastline",
            "playbookID": "Lastline - testplaybook",
            "nightly": true
        },
        {
            "integrations": "epo",
            "playbookID": "Test Playbook McAfee ePO"
        },
        {
            "integrations": "activedir",
            "playbookID": "calculate_severity_-_critical_assets_-_test"
        },
        {
            "playbookID": "TextFromHTML_test_playbook"
        },
        {
            "playbookID": "PortListenCheck-test"
        },
        {
            "integrations": "ThreatExchange",
            "playbookID": "ThreatExchange-test"
        },
        {
            "integrations": "ThreatExchange",
            "playbookID": "extract_indicators_-_generic_-_test",
            "timeout": 240
        },
        {
            "integrations": "Joe Security",
            "playbookID": "JoeSecurityTestPlaybook",
            "timeout": 500,
            "nightly": true
        },
        {
            "integrations": "Joe Security",
            "playbookID": "JoeSecurityTestDetonation",
            "timeout": 2000,
            "nightly": true
        },
        {
            "integrations": "WildFire-v2",
            "playbookID": "Wildfire Test"
        },
        {
            "integrations": "WildFire-v2",
            "playbookID": "Detonate URL - WildFire-v2 - Test"
        },
        {
            "integrations": "GRR",
            "playbookID": "grr_test",
            "nightly": true
        },
        {
            "integrations": "VirusTotal",
            "instance_names": "virus_total_general",
            "playbookID": "virusTotal-test-playbook",
            "timeout": 1400,
            "nightly": true
        },
        {
            "integrations": "VirusTotal",
            "instance_names": "virus_total_preferred_vendors",
            "playbookID": "virusTotaI-test-preferred-vendors",
            "timeout": 1400,
            "nightly": true
        },
        {
            "integrations": "Preempt",
            "playbookID": "Preempt Test"
        },
        {   "integrations": "Gmail",
            "playbookID": "get_original_email_-_gmail_-_test"
        },
        {
            "integrations": "EWS v2",
            "playbookID": "get_original_email_-_ews-_test"
        },
        {
            "integrations": ["EWS v2","EWS Mail Sender"],
            "playbookID": "EWS search-mailbox test",
            "timeout": 300
        },
        {
            "integrations": "PagerDuty v2",
            "playbookID": "PagerDuty Test"
        },
        {
            "playbookID": "test_delete_context"
        },
        {
            "playbookID": "GmailTest",
            "integrations": "Gmail"
        },
        {
            "playbookID": "Gmail Convert Html Test",
            "integrations": "Gmail"
        },
        {
            "playbookID": "reputations.json Test"
        },
        {
            "playbookID": "Test IP Indicator Fields",
            "fromversion": "5.0.0"
        },
        {
            "integrations": "Shodan",
            "playbookID": "ShodanTest"
        },
        {
            "playbookID": "Extract Indicators From File - test",
            "timeout": 2000
        },
        {
            "playbookID": "dedup_-_generic_-_test"
        },
        {
            "playbookID": "TestDedupIncidentsPlaybook"
        },
        {
            "playbookID": "TestDedupIncidentsByName"
        },
        {
            "integrations": "McAfee Advanced Threat Defense",
            "playbookID": "Test Playbook McAfee ATD",
            "timeout": 700
        },
        {
            "playbookID": "stripChars - Test"
        },
        {
            "integrations": "McAfee Advanced Threat Defense",
            "playbookID": "Test Playbook McAfee ATD Upload File"
        },
        {
            "playbookID": "exporttocsv_script_test"
        },
        {
            "integrations": "Intezer",
            "playbookID": "Intezer Testing",
            "nightly": true,
            "timeout": 500
        },
        {
            "integrations": "Intezer v2",
            "playbookID": "Intezer Testing v2",
            "fromversion": "4.1.0",
            "timeout": 700
        },
        {
            "integrations": "FalconIntel",
            "playbookID": "CrowdStrike Falcon Intel v2"
        },
        {
          "playbookID": "ContextGetters_Test"
        },
        {
            "integrations": [
                "Mail Sender (New)",
                "google"
            ],
            "playbookID": "Mail Sender (New) Test"
        },
        {
            "playbookID": "buildewsquery_test"
        },
        {
            "integrations": "Rapid7 Nexpose",
            "playbookID": "nexpose_test",
            "timeout": 240
        },
        {
            "playbookID": "GetIndicatorDBotScore Test"
        },
        {
            "integrations": "EWS Mail Sender",
            "playbookID": "EWS Mail Sender Test"
        },
        {
            "integrations": [
                "EWS Mail Sender",
                "Rasterize"
            ],
            "playbookID": "EWS Mail Sender Test 2"
        },
        {
            "playbookID": "decodemimeheader_-_test"
        },
        {
            "integrations": "CVE Search",
            "playbookID": "cve_enrichment_-_generic_-_test"
        },
        {
            "playbookID": "test_url_regex"
        },
        {
            "integrations": "Skyformation",
            "playbookID": "TestSkyformation"
        },
        {
            "integrations": "okta",
            "playbookID": "okta_test_playbook",
            "timeout": 240
        },
        {
            "playbookID": "Test filters & transformers scripts"
        },
        {
            "integrations": "Salesforce",
            "playbookID": "SalesforceTestPlaybook"
        },
        {
            "integrations": "McAfee ESM-v10",
            "instance_names": "v10.2.0",
            "playbookID": "McAfeeESMTest",
            "timeout": 500
        },
        {
            "integrations": "McAfee ESM-v10",
            "instance_names": "v10.3.0",
            "playbookID": "McAfeeESMTest",
            "timeout": 500
        },
        {
            "integrations": "McAfee ESM-v10",
            "instance_names": "v11.1.3",
            "playbookID": "McAfeeESMTest",
            "timeout": 500
        },
        {
            "integrations": "GoogleSafeBrowsing",
            "playbookID": "Google Safe Browsing Test",
            "timeout": 240
        },
        {
            "integrations": "EWS v2",
            "playbookID": "EWSv2_empty_attachment_test"
        },
        {
            "integrations": "EWS v2",
            "playbookID": "EWS Public Folders Test"
        },
        {
            "playbookID": "TestWordFileToIOC",
            "timeout": 300
        },
        {
            "integrations": "Symantec Endpoint Protection V2",
            "playbookID": "SymantecEndpointProtection_Test"
        },
        {
            "integrations": "carbonblackprotection",
            "playbookID": "search_endpoints_by_hash_-_carbon_black_protection_-_test",
            "timeout": 500
        },
        {
            "playbookID": "process_email_-_generic_-_test",
            "integrations": "Rasterize",
            "timeout": 240
        },
        {
            "integrations": "activedir",
            "playbookID": "account_enrichment_-_generic_test"
        },
        {
            "integrations": "FalconHost",
            "playbookID": "search_endpoints_by_hash_-_crowdstrike_-_test",
            "timeout": 500
        },
        {
            "integrations": "FalconHost",
            "playbookID": "CrowdStrike Endpoint Enrichment - Test"
        },
        {
          "integrations": "FalconHost",
          "playbookID": "crowdstrike_falconhost_test"
        },
        {
            "integrations": "CrowdstrikeFalcon",
            "playbookID": "Test - CrowdStrike Falcon",
            "fromversion": "4.1.0"
        },
        {
            "integrations": [
                "VirusTotal"
            ],
            "instance_names": "virus_total_general",
            "playbookID": "ip_enrichment_generic_test"
        },
        {
            "playbookID": "ExposeIncidentOwner-Test"
        },
        {
            "integrations": "OpenPhish",
            "playbookID": "email_test"
        },
        {
            "integrations": "VirusTotal",
            "instance_names": "virus_total_general",
            "playbookID": "domain_enrichment_generic_test"
        },
        {
            "integrations": "PostgreSQL",
            "playbookID": "PostgreSQL Test"
        },
        {
            "integrations": "google",
            "playbookID": "GsuiteTest"
        },
        {
            "integrations": "OpenPhish",
            "playbookID": "OpenPhish Test Playbook"
        },
        {
            "integrations": "RSA Archer",
            "playbookID": "Archer-Test-Playbook",
            "nightly": true
        },
        {
            "integrations": "jira",
            "playbookID": "Jira-Test"
        },
        {
            "integrations": "jira-v2",
            "playbookID": "Jira-v2-Test"
        },
        {
            "integrations": "ipinfo",
            "playbookID": "IPInfoTest"
        },
        {
            "integrations": "jira",
            "playbookID": "VerifyHumanReadableFormat"
        },
        {
            "playbookID": "ExtractURL Test"
        },
        {
            "playbookID": "strings-test"
        },
        {
            "playbookID": "TestCommonPython"
        },
        {
            "playbookID": "TestFileCreateAndUpload"
        },
        {
            "playbookID": "TestIsValueInArray"
        },
        {
            "playbookID": "TestStringReplace"
        },
        {
            "playbookID": "TestHttpPlaybook"
        },
        {
            "integrations": "SplunkPy",
            "playbookID": "Splunk-Test"
        },
        {
            "integrations": "SplunkPy",
            "playbookID": "SplunkPySearch_Test"
        },
        {
            "integrations" : "McAfee NSM",
            "playbookID" : "McAfeeNSMTest",
            "timeout" : 400,
            "nightly": true
        },
        {
            "integrations": "PhishTank",
            "playbookID": "PhishTank Testing"
        },
        {
            "integrations": "McAfee Web Gateway",
            "playbookID": "McAfeeWebGatewayTest",
            "timeout" : 500
        },
        {
            "integrations": "TCPIPUtils",
            "playbookID": "TCPUtils-Test"
        },
        {
            "playbookID": "ProofpointDecodeURL-Test",
            "timeout": 300
        },
        {
            "playbookID": "listExecutedCommands-Test"
        },
        {
            "integrations": "AWS - Lambda",
            "playbookID": "AWS-Lambda-Test (Read-Only)"
        },
        {
            "integrations": "Service Manager",
            "playbookID": "TestHPServiceManager",
            "timeout": 400
        },
        {
            "playbookID": "LanguageDetect-Test",
            "timeout": 300
        },
        {
            "integrations": "Forcepoint",
            "playbookID": "forcepoint test",
            "timeout": 500,
            "nightly": true
        },
        {
            "playbookID": "GeneratePassword-Test"
        },
        {
            "playbookID": "ZipFile-Test"
        },
        {
            "playbookID": "ExtractDomainTest"
        },
        {
            "playbookID": "Test-IsMaliciousIndicatorFound"
        },
        {
            "playbookID": "TestExtractHTMLTables"
        },
        {
            "integrations": "carbonblackliveresponse",
            "playbookID": "CarbonBlackLiveResponseTest",
            "nightly": true
        },
        {
            "playbookID": "TestSafeBreach",
            "integrations": "SafeBreach"
        },
        {
            "integrations": "urlscan.io",
            "playbookID": "urlscan_malicious_Test",
            "timeout": 500
        },
        {
            "integrations": "EWS v2",
            "playbookID": "pyEWS_Test"
        },
        {
            "integrations": "remedy_sr_beta",
            "playbookID": "remedy_sr_test_pb"
        },
        {

            "integrations": "Netskope",
            "playbookID": "Netskope Test"
        },
        {
            "integrations": "Cylance Protect v2",
            "playbookID": "Cylance Protect v2 Test"
        },
        {
            "integrations": "ReversingLabs Titanium Cloud",
            "playbookID": "ReversingLabsTCTest"
        },
        {
            "integrations": "ReversingLabs A1000",
            "playbookID": "ReversingLabsA1000Test"
        },
        {
            "integrations": "Demisto Lock",
            "playbookID": "DemistoLockTest"
        },
        {
            "playbookID": "test-domain-indicator",
            "timeout": 400
        },
        {
            "playbookID": "Cybereason Test",
            "integrations": "Cybereason",
            "timeout": 1200,
            "fromversion": "4.1.0"
        },
        {
            "integrations": "VirusTotal - Private API",
            "instance_names": "virus_total_private_api_general",
            "playbookID": "File Enrichment - Virus Total Private API Test",
            "nightly": true
        },
        {
            "integrations": "VirusTotal - Private API",
            "instance_names": "virus_total_private_api_general",
            "playbookID": "virusTotalPrivateAPI-test-playbook",
            "timeout": 1400,
            "nightly": true
        },
        {
            "integrations": "VirusTotal - Private API",
            "instance_names": "virus_total_private_api_preferred_vendors",
            "playbookID": "virusTotalPrivateAPI-test-preferred-vendors",
            "timeout": 1400,
            "nightly": true
        },
        {
            "integrations": "Cisco Meraki",
            "playbookID": "Cisco-Meraki-Test"
        },
        {
            "integrations": "Windows Defender Advanced Threat Protection",
            "playbookID": "Test - Windows Defender Advanced Threat Protection",
            "instance_names": "windows_defender_atp_dev"
        },
        {
            "integrations": "Windows Defender Advanced Threat Protection",
            "playbookID": "Test - Windows Defender Advanced Threat Protection",
            "instance_names": "windows_defender_atp_prod"
        },
        {
            "integrations": "Tanium",
            "playbookID": "Tanium Test Playbook",
            "nightly": true,
            "timeout": 1200
        },
        {
            "integrations": "Recorded Future",
            "playbookID": "Recorded Future Test",
            "nightly": true
        },
        {
            "integrations": "Microsoft Graph",
            "playbookID": "Microsoft Graph Test",
            "instance_names": "ms_graph_security_dev"
        },
        {
            "integrations": "Microsoft Graph",
            "playbookID": "Microsoft Graph Test",
            "instance_names": "ms_graph_security_prod"
        },
        {
            "integrations": "Microsoft Graph User",
            "playbookID": "Microsoft Graph - Test",
            "instance_names": "ms_graph_user_dev"
        },
        {
            "integrations": "Microsoft Graph User",
            "playbookID": "Microsoft Graph - Test",
            "instance_names": "ms_graph_user_prod"
        },
        {
            "integrations": "RedLock",
            "playbookID": "RedLockTest",
            "nightly": true
        },
        {
            "integrations": "Symantec Messaging Gateway",
            "playbookID": "Symantec Messaging Gateway Test"
        },
        {
            "integrations": "ThreatConnect",
            "playbookID": "test-ThreatConnect"
        },
        {
            "integrations": "VxStream",
            "playbookID": "VxStream Test",
            "nightly": true
        },
        {
            "integrations":"Cylance Protect",
            "playbookID": "get_file_sample_by_hash_-_cylance_protect_-_test",
            "timeout": 240
        },
        {
            "integrations": "Cylance Protect",
            "playbookID": "endpoint_enrichment_-_generic_test"
        },
        {
            "integrations": "QRadar",
            "playbookID": "test_Qradar"
        },
        {
            "integrations": "VMware",
            "playbookID": "VMWare Test"
        },
        {
            "integrations": "Anomali ThreatStream",
            "playbookID": "Anomali_ThreatStream_Test"
        },
        {
            "integrations": "Farsight DNSDB",
            "playbookID": "DNSDBTest"
        },
        {
            "integrations": "carbonblack-v2",
            "playbookID": "CarbonBlackResponseTest"
        },
        {
            "integrations": "Cisco Umbrella Investigate",
            "playbookID": "Cisco Umbrella Test"
        },
        {
            "integrations": "icebrg",
            "playbookID": "Icebrg Test",
            "timeout" : 500
        },
        {
            "integrations": "Symantec MSS",
            "playbookID": "SymantecMSSTest"
        },
        {
            "integrations": "Remedy AR",
            "playbookID": "Remedy AR Test"
        },
        {
            "integrations": "McAfee Active Response",
            "playbookID": "McAfee-MAR_Test",
            "timeout": 700
        },
        {
            "integrations": "McAfee Threat Intelligence Exchange",
            "playbookID": "McAfee-TIE Test",
            "timeout": 700
        },
        {
            "integrations": "ArcSight Logger",
            "playbookID": "ArcSight Logger test"
        },
        {
            "integrations": "ArcSight ESM v2",
            "playbookID": "ArcSight ESM v2 Test"
        },
        {
            "integrations": "ArcSight ESM v2",
            "playbookID": "test Arcsight - Get events related to the Case"
        },
        {
            "integrations": "XFE",
            "playbookID": "XFE Test",
            "timeout": 140,
            "nightly": true
        },
        {
            "integrations": "McAfee Threat Intelligence Exchange",
            "playbookID": "search_endpoints_by_hash_-_tie_-_test",
            "timeout": 500
        },
        {
            "integrations": "iDefense",
            "playbookID": "iDefenseTest",
            "timeout": 300
        },
        {
            "integrations": "AbuseIPDB",
            "playbookID": "AbuseIPDB Test",
            "nightly": true
        },
        {
            "integrations": "AbuseIPDB",
            "playbookID": "AbuseIPDB PopulateIndicators Test",
            "nightly": true
        },
        {
            "integrations" : "jira",
            "playbookID" : "JiraCreateIssue-example-test"
        },
        {
            "integrations": "LogRhythm",
            "playbookID": "LogRhythm-Test-Playbook",
            "timeout": 200
        },
        {
            "integrations": "FireEye HX",
            "playbookID": "FireEye HX Test"
        },
        {
            "integrations": "Phish.AI",
            "playbookID": "PhishAi-Test"
        },
        {
            "integrations": "Phish.AI",
            "playbookID": "Test-Detonate URL - Phish.AI"
        },
        {
            "integrations": "Centreon",
            "playbookID": "Centreon-Test-Playbook"
        },
        {
            "playbookID": "ReadFile test"
        },
        {
            "integrations": "TruSTAR",
            "playbookID": "TruSTAR Test"
        },
        {
            "integrations": "AlphaSOC Wisdom",
            "playbookID": "AlphaSOC-Wisdom-Test"
        },
        {
            "integrations": "carbonblack-v2",
            "playbookID": "CBFindIP - Test"
        },
        {
            "integrations": "Jask",
            "playbookID": "Jask_Test",
            "fromversion": "4.1.0"
        },
        {
            "integrations": "Qualys",
            "playbookID": "Qualys-Test",
            "nightly": true
        },
        {
            "integrations": "Whois",
            "playbookID": "whois_test",
            "fromversion": "4.1.0"
        },
        {
            "integrations": "RSA NetWitness Endpoint",
            "playbookID": "NetWitness Endpoint Test"
        },
        {
            "integrations": "Check Point Sandblast",
            "playbookID": "Sandblast_malicious_test"
        },
        {
            "playbookID": "TestMatchRegex"
        },
        {
            "integrations": "ActiveMQ",
            "playbookID": "ActiveMQ Test"
        },
        {
            "playbookID": "RegexGroups Test"
        },
        {
            "integrations": "Cisco ISE",
            "playbookID": "cisco-ise-test-playbook"
        },
        {
            "integrations": "RSA NetWitness v11.1",
            "playbookID": "RSA NetWitness Test"
        },
        {
            "playbookID": "ExifReadTest"
        },
        {
          "integrations": "Cuckoo Sandbox",
          "playbookID": "CuckooTest",
          "timeout": 700
        },
        {
            "integrations" : "VxStream",
            "playbookID" : "Test-Detonate URL - Crowdstrike",
            "timeout" : 1200
        },
        {
            "playbookID": "Detonate File - Generic Test",
            "timeout": 500
        },
        {
            "integrations": [
                "Lastline",
                "WildFire-v2",
                "SNDBOX",
                "VxStream",
                "McAfee Advanced Threat Defense"
            ],
            "playbookID" : "Detonate File - Generic Test",
            "timeout" : 2400,
            "nightly" : true
        },
        {
            "playbookID": "detonate_file_-_generic_test",
            "toversion": "3.6.0"
        },
        {
            "playbookID": "STIXParserTest"
        },
        {
           "playbookID": "Detonate URL - Generic Test",
           "timeout": 2000,
           "nightly": true,
           "integrations": [
             "McAfee Advanced Threat Defense",
             "VxStream",
             "Lastline"
           ]
        },
        {
            "playbookID": "ReadPDFFile-Test"
        },
        {
            "integrations": [
                "VirusTotal",
                "urlscan.io",
                "activedir"
            ],
            "instance_names": "virus_total_general",
            "playbookID": "entity_enrichment_generic_test",
            "timeout": 240
        },
        {
            "integrations": [
                "FalconHost",
                "McAfee Threat Intelligence Exchange",
                "carbonblackprotection",
                "carbonblack"
            ],
            "playbookID": "search_endpoints_by_hash_-_generic_-_test",
            "timeout": 500
        },
        {
            "integrations": "Zscaler",
            "playbookID": "Zscaler Test",
            "nightly": true,
            "timeout": 500
        },
        {
            "playbookID": "DemistoUploadFileToIncident Test",
            "integrations": "Demisto REST API"
        },
        {
            "playbookID": "DemistoUploadFile Test",
            "integrations": "Demisto REST API"
        },
        {
            "playbookID": "MaxMind Test",
            "integrations": "MaxMind GeoIP2"

        },
        {
            "playbookID": "Test_Sagemaker",
            "integrations": "AWS Sagemaker"

        },
        {
            "playbookID": "C2sec-Test",
            "integrations": "C2sec irisk",
            "fromversion": "5.0.0"
        },
        {
            "playbookID": "Phishing test - attachment",
            "timeout": 600,
            "nightly": true,
            "integrations": [
                "EWS Mail Sender",
                "Pwned",
                "Demisto REST API",
                "Palo Alto Minemeld",
                "Rasterize"
            ]
        },
        {
            "playbookID": "Phishing test - Inline",
            "timeout": 500,
            "nightly": true,
            "integrations": [
                "EWS Mail Sender",
                "Pwned",
                "Demisto REST API",
                "Palo Alto Minemeld",
                "Rasterize"
            ]
        },
        {
            "playbookID": "Phishing v2 Test - Attachment",
            "timeout": 1200,
            "nightly": true,
            "integrations": [
                "EWS Mail Sender",
                "Pwned",
                "Demisto REST API",
                "Palo Alto Minemeld",
                "Rasterize"
            ]
        },
        {
            "playbookID": "Phishing v2 Test - Inline",
            "timeout": 1200,
            "nightly": true,
            "integrations": [
                "EWS Mail Sender",
                "Pwned",
                "Demisto REST API",
                "Palo Alto Minemeld",
                "Rasterize"
            ]
        },
        {
            "integrations": "duo",
            "playbookID": "DUO Test Playbook"
        },
        {
            "playbookID": "SLA Scripts - Test"
        },
        {
            "playbookID": "PcapHTTPExtractor-Test"
        },
        {
            "playbookID": "Ping Test Playbook"
        },
        {
            "playbookID": "Active Directory Test",
            "instance_names": "active_directory_query_v2",
            "integrations": "Active Directory Query v2"
        },
        {
            "integrations": "Active Directory Query v2",
            "instance_names": "active_directory_query_v2_with_port_configuration",
            "playbookID": "Active Directory Query V2 configuration with port"
        },
        {
            "integrations": "mysql",
            "playbookID": "MySQL Test"
        },
        {
            "playbookID": "Email Address Enrichment - Generic v2 - Test"
        },
        {
            "playbookID": "Email Address Enrichment - Generic v2.1 - Test",
            "integrations": "Active Directory Query v2"
        },
        {
            "integrations": "Cofense Intelligence",
            "playbookID": "Test - Cofense Intelligence",
            "timeout": 500
        },
        {
            "playbookID": "GDPRContactAuthorities Test"
        },
        {
            "integrations": "Google Resource Manager",
            "playbookID": "GoogleResourceManager-Test",
            "timeout": 500,
            "nightly": true
        },
        {
            "integrations": "Freshdesk",
            "playbookID": "Freshdesk-Test",
            "timeout": 500,
            "nightly": true
        },
        {
            "playbookID": "Autoextract - Test",
            "fromversion": "4.1.0"
        },
        {
            "playbookID": "FilterByList - Test",
            "fromversion": "4.1.0"
        },
        {
            "integrations": "Kafka V2",
            "playbookID": "Kafka Test"
        },
        {
            "playbookID": "File Enrichment - Generic v2 - Test",
            "instance_names": "virus_total_private_api_general",
            "integrations": [
                "VirusTotal - Private API",
                "Cylance Protect v2"
            ]
        },
        {
            "integrations": "McAfee Active Response",
            "playbookID": "Endpoint data collection test",
            "timeout": 500
        },
        {
            "integrations": "McAfee Active Response",
            "playbookID": "MAR - Endpoint data collection test",
            "timeout": 500
        },
        {

            "integrations": "DUO Admin",
            "playbookID": "DuoAdmin API test playbook"
        },
        {
            "playbookID": "TestShowScheduledEntries"
        },
        {
            "integrations": "Symantec Advanced Threat Protection",
            "playbookID": "Symantec ATP Test"

        },
        {
            "playbookID": "HTTPListRedirects - Test SSL"
        },
        {
            "playbookID": "HTTPListRedirects Basic Test"
        },
        {
            "playbookID": "CheckDockerImageAvailableTest"
        },
        {
            "playbookID": "ExtractDomainFromEmailTest"
        },
        {
            "integrations": "Threat Grid",
            "playbookID": "Test-Detonate URL - ThreatGrid"
        },
        {
            "playbookID": "Account Enrichment - Generic v2 - Test",
            "integrations": "activedir"
        },
        {
            "playbookID": "Extract Indicators From File - Generic v2 - Test",
            "integrations": "Image OCR",
            "timeout": 300
        },
        {
            "playbookID": "Endpoint Enrichment - Generic v2 - Test",
            "integrations": [
                "FalconHost",
                "Cylance Protect",
                "carbonblack",
                "epo",
                "activedir"
            ]
        },
        {
            "playbookID": "Endpoint Enrichment - Generic v2.1 - Test",
            "integrations": [
                "FalconHost",
                "Cylance Protect v2",
                "carbonblack-v2",
                "epo",
                "Active Directory Query v2"
            ]
        },
        {
            "playbookID": "EmailReputationTest",
            "integrations": "Pwned"
        },
        {
            "integrations": "Symantec Deepsight Intelligence",
            "playbookID": "Symantec Deepsight Test"
        },
        {
            "playbookID": "ExtractDomainFromEmailTest"
        },
        {
            "playbookID": "PAN OS EDL Management - Test",
            "integrations": "palo_alto_networks_pan_os_edl_management"
        },
        {
            "playbookID": "PAN-OS DAG Configuration Test",
            "integrations": "Panorama",
            "instance_names": "palo_alto_panorama",
            "timeout": 1000
        },
        {
            "playbookID": "PAN-OS EDL Setup Test",
            "integrations": ["Panorama","palo_alto_networks_pan_os_edl_management"],
            "instance_names": "palo_alto_panorama",
            "timeout": 1000
        },
        {
            "integrations": "Snowflake",
            "playbookID": "Snowflake-Test"
        },
        {
            "playbookID": "Account Enrichment - Generic v2.1 - Test",
            "integrations": "Active Directory Query v2"
        },
        {
            "integrations": "Cisco Umbrella Investigate",
            "playbookID": "Domain Enrichment - Generic v2 - Test"
        },
        {
            "integrations": "Google BigQuery",
            "playbookID": "Google BigQuery Test"
        },
        {
            "integrations": "nmap",
            "playbookID": "af2f5a99-d70b-48c1-8c25-519732b733f2"
        },
        {
            "integrations": "Zoom",
            "playbookID": "Zoom_Test"
        },
        {
            "integrations": "Palo Alto Networks Cortex",
            "playbookID": "Palo Alto Networks Cortex Test",
            "fromversion": "4.1.0"
        },
        {
            "playbookID": "IP Enrichment - Generic v2 - Test",
            "integrations": "Threat Crowd",
            "fromversion": "4.1.0"
        },
        {
            "integrations": "Cherwell",
            "playbookID": "Cherwell Example Scripts - test"
        },
        {
            "integrations": "Cherwell",
            "playbookID": "Cherwell - test"
        },
        {
            "integrations": "CarbonBlackProtectionV2",
            "playbookID": "Carbon Black Enterprise Protection V2 Test"
        },
        {
            "integrations": "Active Directory Query v2",
            "instance_names": "active_directory_query_v2",
            "playbookID": "Test ADGetUser Fails with no instances 'Active Directory Query' (old version)"
        },
        {
            "integrations": "ANYRUN",
            "playbookID": "ANYRUN-Test"
        },
        {
            "integrations": "ANYRUN",
            "playbookID": "Detonate File - ANYRUN - Test"
        },
        {
            "integrations": "ANYRUN",
            "playbookID": "Detonate URL - ANYRUN - Test"
        },
        {
            "integrations": "Netcraft",
            "playbookID": "Netcraft test"
        },
        {
            "integrations": "EclecticIQ Platform",
            "playbookID": "EclecticIQ Test"
        },
        {
            "playbookID": "FormattingPerformance - Test",
            "fromversion": "5.0.0"
        },
        {
            "integrations": "AWS - EC2",
            "playbookID": "2142f8de-29d5-4288-8426-0db39abe988b"
        },
        {
            "integrations": "AWS - EC2",
            "playbookID": "d66e5f86-e045-403f-819e-5058aa603c32"
        },
        {
            "integrations": "ANYRUN",
            "playbookID": "Detonate File From URL - ANYRUN - Test"
        },
        {
            "integrations": "AWS - CloudWatchLogs",
            "playbookID": "2cddaacb-4e4c-407e-8ef5-d924867b810c"
        },
        {
            "integrations": "AWS - CloudTrail",
            "playbookID": "3da2e31b-f114-4d7f-8702-117f3b498de9"
        },
        {
            "playbookID": "5dc848e5-a649-4394-8300-386770d39d75"
        },
        {
            "integrations": "carbonblackprotection",
            "playbookID": "67b0f25f-b061-4468-8613-43ab13147173"
        },
        {
            "integrations": "DomainTools",
            "playbookID": "DomainTools-Test"
        },
        {
            "integrations": "Cisco Spark",
            "playbookID": "efc817d2-6660-4d4f-890d-90513ca1e180"
        },
        {
            "playbookID": "Get File Sample By Hash - Generic - Test"
        },
        {
            "playbookID": "Get File Sample From Hash - Generic - Test"
        },
        {
            "playbookID": "get_file_sample_by_hash_-_carbon_black_enterprise_Response_-_test"
        },
        {
            "playbookID": "get_file_sample_from_path_-_d2_-_test"
        },
        {
            "integrations": "Remedy On-Demand",
            "playbookID": "Remedy-On-Demand-Test"
        },
        {
            "playbookID": "ssdeepreputationtest"
        },
        {
            "playbookID": "TestIsEmailAddressInternal"
        },
        {
            "playbookID": "search_endpoints_by_hash_-_carbon_black_response_-_test"
        },
        {
            "integrations": "Google Cloud Compute",
            "playbookID": "GoogleCloudCompute-Test"
        },
        {
            "playbookID": "FormattingPerformance - Test",
            "fromversion": "5.0.0"
        },
        {
            "integrations": "AWS - S3",
            "playbookID": "97393cfc-2fc4-4dfe-8b6e-af64067fc436"
        },
        {
            "integrations": "Image OCR",
            "playbookID": "TestImageOCR"
        },
        {
            "playbookID": "EWS test"
        },
        {
            "integrations": "fireeye",
            "playbookID": "Detonate File - FireEye AX - Test"
        },
        {
            "integrations": "Rasterize",
            "playbookID": "Rasterize Test"
        },
        {
            "integrations": "Rasterize",
            "playbookID": "RasterizeImageTest"
        },
        {
            "integrations": "Ipstack",
            "playbookID": "Ipstack_Test"
        },
        {

            "integrations": "Perch",
            "playbookID": "Perch-Test"
        },
        {
            "integrations": "Forescout",
            "playbookID": "Forescout-Test"
        },
        {
            "integrations": "GitHub",
            "playbookID": "Git_Integration-Test"
        },
        {
            "integrations": "LogRhythmRest",
            "playbookID": "LogRhythm REST test"
        },
        {
            "integrations": "AlienVault USM Anywhere",
            "playbookID": "AlienVaultUSMAnywhereTest"
        },
        {
            "playbookID": "PhishLabsTestPopulateIndicators"
        },
        {
            "integrations": "PhishLabs IOC",
            "playbookID": "PhishLabsIOC TestPlaybook",
            "fromversion": "4.1.0"
        },
        {
            "integrations": "vmray",
            "playbookID": "VMRay-Test"
        },
        {
            "integrations": "PerceptionPoint",
            "playbookID": "PerceptionPoint Test",
            "fromversion": "4.1.0"
        },
        {
            "integrations": "AutoFocus V2",
            "playbookID": "AutoFocus V2 test"
        },
        {
            "playbookID": "Process Email - Generic for Rasterize"
        },
        {
            "playbookID": "Send Investigation Summary Reports - Test",
            "integrations": "EWS Mail Sender",
            "fromversion": "4.1.0"
        },
        {
            "integrations": "Anomali ThreatStream v2",
            "playbookID": "ThreatStream-Test"
        },
        {
            "integrations": "BluecatAddressManager",
            "playbookID": "Bluecat Address Manager test"
        },
        {
            "integrations": "MailListener - POP3",
            "playbookID": "MailListener-POP3 - Test"
        },
        {
            "playbookID": "sumList - Test"
        },
        {
            "integrations": "VulnDB",
            "playbookID": "Test-VulnDB"
        }
    ],
    "skipped_tests": {
        "CheckpointFW-test": "Test is not stable (Issue 18643)",
        "LogRhythm REST test": "A command's response doesnt match the expected results (issue #18385)",
        "search_endpoints_by_hash_-_tie_-_test": "Test is unstable - from time to time fails to create an instance (issue #18350)",
        "McAfee-TIE Test": "Test is unstable - from time to time fails to create an instance (issue #18350)",
        "Autoextract - Test": "See issue #18343 for further information",
        "rsa_packets_and_logs_test": "A command searches for a session ID which doesn't exist on our local server - asked RSA to help (issue #18332)",
        "TestUptycs": "There is not enough data in uptycs instance in order the test to pass. Data need to be generated like open connections",
        "LogRhythmRest": "Unstable environment Adi is checking",
        "InfoArmorVigilanteATITest": "Test fails on verify context (issue 17358)",
        "calculate_severity_-_critical_assets_-_test": "Fails on verify context (issue 17924)",
        "Forescout-Test": "Should be skipped (issue 17016)",
        "domain_enrichment_generic_test": "Test is old and uses VirusTotal which has quota problems. The v2 playbook has a better test",
        "EWS test": "Old test",
        "Lastline - testplaybook": "Checking the integration via Generic detonation playbooks, don't want to load the daily quota",
        "entity_enrichment_generic_test": "Flaky test - fails for changing reasons, requires more investigation (issue 16490)",
        "ArcSight Logger test": "Possibly outdated API calls",
        "Qualys-Test": "Test is failing on qualys-report-list not returning results, and also seems there's a proxy issue (issue 16486)",
        "TruSTAR Test": "The test runs even when not supposed to, which causes its quota to run out",
        "TestDedupIncidentsByName": "skipped on purpose - this is part of the TestDedupIncidentsPlaybook - no need to execute separately as a test",
        "TestSafeBreach": "Instance configuration change causes test failure (issue 15909)",
        "Endpoint Enrichment - Generic v2 - Test": "Uses the deprecated script ADGetComputer which is bugged and won't be fixed and deprecated carbon black integration",
        "Test-IsMaliciousIndicatorFound": "Unstable test (issue 15940)",
        "Test-Detonate URL - ThreatGrid": "Outdated test",
        "ip_enrichment_generic_test": "Need to check if test is valid, and the playbook is going to be deprecated now.",
        "email_test": "Old test for deprecated playbook. Need to check if test is even valid",
        "JoeSecurityTestDetonation": "command joe-download-report fails (issue 16118)",
        "af2f5a99-d70b-48c1-8c25-519732b733f2": "Added here because test existed but was not configured - need to review the test",
        "Zoom_test": "Added here because test existed but was not configured - need to review the test",
        "Test - CrowdStrike Falcon": "Test is unmockable, and has its data deleted every few weeks",
        "DomainTools-Test": "No instance",
        "Beta-Athena-Test": "Beta integration & test is expensive to run",
        "Remedy-On-Demand-Test": "No instance",
        "2cddaacb-4e4c-407e-8ef5-d924867b810c": "Skipped pending PR",
        "3da2e31b-f114-4d7f-8702-117f3b498de9": "Skipped pending PR",
        "d66e5f86-e045-403f-819e-5058aa603c32": "skipped until PR is merged (pr 3220)",
        "Carbon Black Enterprise Protection V2 Test": "Data changes within Carbon Black on a weekly basis - which requires to update the test",
        "5dc848e5-a649-4394-8300-386770d39d75": "old test, needs to check if relevant",
        "Get File Sample By Hash - Generic - Test": "old test, needs to check if relevant",
        "Get File Sample From Hash - Generic - Test": "old test, needs to check if relevant",
        "get_file_sample_by_hash_-_carbon_black_enterprise_Response_-_test": "old test, needs to check if relevant",
        "get_file_sample_from_path_-_d2_-_test": "old test, needs to check if relevant",
        "ssdeepreputationtest": "old test, needs to check if relevant",
        "search_endpoints_by_hash_-_carbon_black_response_-_test": "old test, needs to check if relevant",
        "Detonate File - FireEye AX - Test": "No instance",
        "Cofense Triage Test": "Creds only works on demo4",
        "Intezer Testing": "Old test for old version of inteze",
        "Test - Windows Defender Advanced Threat Protection": "One of the commands has an internal server error. Check again 20/08/2019. Issue - #18552",
        "CarbonBlackLiveResponseTest": "Task: cb-session-create-and-wait fails (issue 18691)",
        "nexpose_test": "Failed to create site (issue 18694)"
    },
    "skipped_integrations": {
      "_comment": "~~~ NO INSTANCE - will not be resolved ~~~",
        "FortiGate": "License expired, and not going to get one (issue 14723)",
        "Attivo Botsink": "no instance, not going to get it",
        "VMware": "no License, and probably not going to get it",
        "AWS Sagemaker": "License expired, and probably not going to get it",
        "Symantec MSS": "No instance, probably not going to get it (issue 15513)",
        "EclecticIQ Platform": "Instance Issues",
        "Google Cloud Compute": "Can't test yet",
        "Cymon": "The service was discontinued since April 30th, 2019.",
        "FireEye ETP": "No instance",
        "ProofpointTAP_v2": "No instance",
        "remedy_sr_beta": "No instance",


      "_comment": "~~~ INSTANCE ISSUES ~~~",
        "vmray": "VMRay license expired (Issue 18752)",
        "Anomali ThreatStream v2": "Credentials are invalid (issue 18561)",
        "Anomali ThreatStream": "Credentials are invalid (issue 18561)",
        "RSA Archer": "Instance does not seem to be working, Arian is checking",
        "SCADAfence CNM": "Once in a while SCADAfence CNM integration fails to create an instance, throwing a '502 bad gateway' error (issue #18376)",
        "Cortex XDR - IR": "Instance seems to have problems - returning 500 internal server error (issue #18377)",
        "ArcSight ESM v2": "License expired (issue #18328)",
        "AlienVault USM Anywhere": "License expired (issue #18273)",
        "Tufin": "Calls to instance return 502 error. @itay reached out (issue 16441)",
        "Dell Secureworks": "Instance locally installed on @liorblob PC",
        "MimecastV2": "Several issues with instance",
        "Netskope": "instance is down",
        "Farsight DNSDB": "No instance (issue 15512)",
        "Service Manager": "Expired license",
        "carbonblackprotection": "License expired",
        "icebrg": "Requires BD (issue 14312)",
        "Freshdesk": "Trial account expired",
        "Threat Grid": "instance problem (issue 16197)",
        "Kafka V2": "Can not connect to instance from remote",
        "Check Point Sandblast": "No access (issue 15948)",
        "IntSights": "Account Expired (issue #16351)",
        "Remedy AR": "getting 'Not Found' in test button",
        "XFE": "License expired",
        "RedLock": "Credentials and API problems (issue 15493)",
        "Salesforce": "User and password expired (issue 15901)",
        "Zscaler": "License expired (issue 17784)",
        "RedCanary": "License expired",
        "LogRhythm": "Need to fix SOAP api",
        "ANYRUN": "No instance",
        "Snowflake": "Looks like account expired, needs looking into",
        "Cisco Spark": "No instance",
        "Minerva Labs Anti-Evasion Platform": "No instance",
        "Phish.AI": "Unauthorized. will be re-branded soon as Cofense",
        "QRadar": "No license (issue 17794)",

      "_comment": "~~~ UNSTABLE ~~~",
        "ServiceNow": "Instance goes to hibernate every few hours",
        "Tanium": "Instance is not stable (issue 15497)",
        "Tenable.sc": "unstable instance",
        "Tenable.io": "Unstable instance (issue 16115)",

      "_comment": "~~~ OTHER ~~~",
        "Pwned": "Old API is deprecated",
        "SumoLogic": "Shelly working on fixing it",
        "iDefense": "DevOps investigation",
        "RSA NetWitness Endpoint": "Instance is down, waiting for devops to rebuild",
        "BitDam": "Changes in service (issue #16247)",
        "Zoom": "Added here because test existed but was not configured - need to review the test",
        "MailListener - POP3": "Failing test module (issue 18580)",

      "_comment": "~~~ QUOTA ISSUES ~~~",
        "Joe Security": "Monthly quota exceeded, remove from skipped on or after April 1st",
        "Google Resource Manager": "Cannot create projects because have reached alloted quota.",
        "VirusTotal - Private API": "reached api alloted quota.",
        "Looker": "Warehouse 'DEMO_WH' cannot be resumed because resource monitor 'LIMITER' has exceeded its quota."
    },
    "nigthly_integrations": [
        "Lastline",
        "TruSTAR"
    ],
    "unmockable_integrations": {
        "SlackV2": "Integration requires SSL",
        "Whois": "Mocks does not support sockets",
        "Panorama": "Exception: Proxy process took to long to go up. https://circleci.com/gh/demisto/content/24826",
        "Image OCR": "Does not perform network traffic",
        "Server Message Block (SMB)": "Does not perform http communication",
        "Active Directory Query v2": "Does not perform http communication",
        "dnstwist": "Does not peform http communication",
        "VxStream": "JS integration, problem listed in this issue https://github.com/demisto/etc/issues/15544. Detonate URL: Large mock file.",
        "PagerDuty v2": "Integration requires SSL",
        "TCPIPUtils": "Integration requires SSL",
        "AWS - S3": "Integration requires SSL",
        "Luminate": "Integration has no proxy checkbox",
        "Pwned": "Integration has no proxy checkbox",
        "Shodan": "Integration has no proxy checkbox",
        "Google BigQuery": "Integration has no proxy checkbox",
        "ReversingLabs A1000": "Checking",
        "Check Point": "Checking",
        "okta": "Test Module failing, suspect it requires SSL",
        "Awake Security": "Checking",
        "ArcSight ESM v2": "Checking",
        "Phish.AI": "Checking",
        "Intezer": "Nightly - Checking",
        "ProtectWise": "Nightly - Checking",
        "google-vault": "Nightly - Checking",
        "RSA Archer": "Nightly - Checking",
        "McAfee NSM": "Nightly - Checking",
        "Forcepoint": "Nightly - Checking",
        "palo_alto_firewall": "Need to check test module",
        "Signal Sciences WAF": "error with certificate",
        "google": "'unsecure' parameter not working",
        "EWS Mail Sender": "Inconsistent test (playback fails, record succeeds)",
        "carbonblackliveresponse": "Pending check: issue 16072",
        "ReversingLabs Titanium Cloud": "No Unsecure checkbox. proxy trying to connect when disabled.",
        "Anomali ThreatStream": "'proxy' parameter not working",
        "Palo Alto Networks Cortex": "SDK",
        "AWS - EC2": "SSL Validation fails for STS",
        "AWS - Lambda": "AWS not accepting self-signed certs",
        "Recorded Future": "might be dynamic test",
        "AlphaSOC Wisdom": "Test module issue",
        "Microsoft Graph": "Test direct access to oproxy",
        "MicrosoftGraphMail": "Test direct access to oproxy",
        "Microsoft Graph User": "Test direct access to oproxy",
        "Windows Defender Advanced Threat Protection": "Test direct access to oproxy"
    }
}<|MERGE_RESOLUTION|>--- conflicted
+++ resolved
@@ -3,14 +3,13 @@
     "testInterval": 20,
     "tests": [
         {
-<<<<<<< HEAD
             "integrations": "JsonWhoIs",
             "playbookID": "JsonWhoIs-Test"
-=======
+        },
+        {
             "integrations": "SlackV2",
             "playbookID": "Slack Test Playbook",
             "fromversion": "5.0.0"
->>>>>>> 3abeee26
         },
         {
             "integrations": "Cortex XDR - IR",
