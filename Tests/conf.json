--- conflicted
+++ resolved
@@ -2358,20 +2358,19 @@
             "fromversion": "5.5.0"
         },
         {
-<<<<<<< HEAD
+            "integrations": "Indeni",
+            "playbookID": "Indeni_test",
+            "fromversion": "5.0.0"
+        },
+        {
+            "integrations": "CounterCraft Deception Director",
+            "playbookID": "CounterCraft - Test",
+            "fromversion": "5.0.0"
+        },
+        {
            "integrations": "Alien Vault OTX TAXII Feed",
             "playbookID": "playbook-feedalienvaultotx_test",
             "fromversion": "5.5.0"
-=======
-            "integrations": "Indeni",
-            "playbookID": "Indeni_test",
-            "fromversion": "5.0.0"
-        },
-        {
-            "integrations": "CounterCraft Deception Director",
-            "playbookID": "CounterCraft - Test",
-            "fromversion": "5.0.0"
->>>>>>> 45da6341
         }
     ],
     "skipped_tests": {
