--- conflicted
+++ resolved
@@ -3,41 +3,20 @@
 jobs:
   validation_and_testing:
     docker:
-<<<<<<< HEAD
-      - image: devdemisto/content-build-2and3:2.0.0.1785  # disable-secrets-detection
-=======
       - image: devdemisto/content-build:3.0.0.3368  # disable-secrets-detection
     resource_class: medium+
->>>>>>> 9cf0e0f7
     environment:
       CONTENT_VERSION: "19.10.2"
       SERVER_VERSION: "5.0.0"
       GIT_SHA1: "c71c44b82996fdb0886bd667021b37b9bbd91d21" # guardrails-disable-line disable-secrets-detection
     steps:
       - checkout
-<<<<<<< HEAD
-=======
       - setup_remote_docker
       - restore_cache:
           key: venv-{{ checksum "dev-requirements-py2.txt" }}-{{ checksum "dev-requirements-py3.txt" }}-{{ checksum ".circleci/build-requirements.txt" }}
->>>>>>> 9cf0e0f7
       - run:
           name: Prepare Environment
           command: |
-<<<<<<< HEAD
-            echo 'export CIRCLE_ARTIFACTS="/home/circleci/project/artifacts"' >> $BASH_ENV
-            echo 'export PATH="/home/circleci/.pyenv/shims:/home/circleci/.local/bin:/home/circleci/.pyenv/bin:${PATH}"' >> $BASH_ENV # disable-secrets-detection
-            echo 'export PYTHONPATH="/home/circleci/project:${PYTHONPATH}"' >> $BASH_ENV
-            echo "=== sourcing $BASH_ENV ==="
-            source $BASH_ENV
-            sudo mkdir -p -m 777 $CIRCLE_ARTIFACTS
-            chmod +x ./Tests/scripts/*
-            chmod +x ./Tests/lastest_server_build_scripts/*
-            pyenv versions
-            python --version
-            python3 --version
-            echo "Parameters: NIGHTLY: $NIGHTLY, NON_AMI_RUN: $NON_AMI_RUN, SERVER_BRANCH_NAME: $SERVER_BRANCH_NAME"
-=======
               echo 'export CIRCLE_ARTIFACTS="/home/circleci/project/artifacts"' >> $BASH_ENV
               echo 'export PATH="/home/circleci/.local/bin:${PATH}"' >> $BASH_ENV # disable-secrets-detection
               echo 'export PYTHONPATH="/home/circleci/project:${PYTHONPATH}"' >> $BASH_ENV
@@ -70,7 +49,6 @@
           fingerprints:
               - "02:df:a5:6a:53:9a:f5:5d:bd:a6:fc:b2:db:9b:c9:47" # disable-secrets-detection
               - "f5:25:6a:e5:ac:4b:84:fb:60:54:14:82:f1:e9:6c:f9" # disable-secrets-detection
->>>>>>> 9cf0e0f7
       - run:
           name: Create ID Set
           when: always
@@ -96,67 +74,12 @@
           name: Validate Files and Yaml
           when: always
           command: |
-<<<<<<< HEAD
-            # Run flake8 on all excluding Integrations and Scripts (they will be handled in linting)
-            ./Tests/scripts/pyflake.sh *.py
-            find . -maxdepth 1 -type d -not \( -path . -o -path ./Integrations -o -path ./Scripts -o -path ./Beta_Integrations  \) | xargs ./Tests/scripts/pyflake.sh
-            [ -n "${BACKWARD_COMPATIBILITY}" ] && CHECK_BACKWARD=false || CHECK_BACKWARD=true
-            python ./Tests/scripts/validate_files.py -c true -b $CHECK_BACKWARD
-      - run:
-          name: Run Unit Testing and Lint
-          when: always
-          command: SKIP_GIT_COMPARE_FILTER=${NIGHTLY} ./Tests/scripts/run_all_pkg_dev_tasks.sh
-      # Persist the specified paths (Tests/id_set.json Documentation/doc-CommonServer.json) into the workspace for use in downstream job. 
-      - persist_to_workspace:
-          # Must be an absolute path, or relative path from working_directory. This is a directory on the container which is 
-          # taken to be the root directory of the workspace.
-          root: /home/circleci/project
-          # Must be relative path from root
-          paths:
-            - Tests/id_set.json
-            - Documentation/doc-CommonServer.json
-  
-  instance_testing:
-    docker:
-      - image: devdemisto/content-build-2and3:2.0.0.1785  # disable-secrets-detection
-    environment:
-      CONTENT_VERSION: "19.9.0"
-      SERVER_VERSION: "5.0.0"
-      GIT_SHA1: "bc047ac819b733774d73b8041a60d2a11981cdb0" # guardrails-disable-line disable-secrets-detection
-#     resource_class: medium+
-    steps:
-      - checkout
-      - setup_remote_docker
-      - run:
-          name: Prepare Environment
-          command: |
-            echo 'export CIRCLE_ARTIFACTS="/home/circleci/project/artifacts"' >> $BASH_ENV
-            echo 'export PATH="/home/circleci/.pyenv/shims:/home/circleci/.local/bin:/home/circleci/.pyenv/bin:${PATH}"' >> $BASH_ENV # disable-secrets-detection
-            echo 'export PYTHONPATH="/home/circleci/project:${PYTHONPATH}"' >> $BASH_ENV
-            echo "=== sourcing $BASH_ENV ==="
-            source $BASH_ENV
-            sudo mkdir -p -m 777 $CIRCLE_ARTIFACTS
-            chmod +x ./Tests/scripts/*
-            chmod +x ./Tests/lastest_server_build_scripts/*
-            pyenv versions
-            python --version
-            python3 --version
-            echo "Parameters: NIGHTLY: $NIGHTLY, NON_AMI_RUN: $NON_AMI_RUN, SERVER_BRANCH_NAME: $SERVER_BRANCH_NAME"
-      - add_ssh_keys:
-          fingerprints:
-              - "02:df:a5:6a:53:9a:f5:5d:bd:a6:fc:b2:db:9b:c9:47" # disable-secrets-detection
-              - "f5:25:6a:e5:ac:4b:84:fb:60:54:14:82:f1:e9:6c:f9" # disable-secrets-detection
-      - attach_workspace:
-          # Must be absolute path or relative path from working_directory
-          at: /home/circleci/project
-=======
               # Run flake8 on all excluding Integraions and Scripts (they will be handled in linting)
               ./Tests/scripts/pyflake.sh *.py
               find . -maxdepth 1 -type d -not \( -path . -o -path ./Integrations -o -path ./Scripts -o -path ./Beta_Integrations -o -path ./venv \) | xargs ./Tests/scripts/pyflake.sh
 
               [ -n "${BACKWARD_COMPATIBILITY}" ] && CHECK_BACKWARD=false || CHECK_BACKWARD=true
               python ./Tests/scripts/validate_files.py -c true -b $CHECK_BACKWARD
->>>>>>> 9cf0e0f7
       - run:
           name: Configure Test Filter
           when: always
@@ -182,8 +105,6 @@
           path: artifacts
           destination: artifacts
       - run:
-<<<<<<< HEAD
-=======
           name: Run Unit Testing and Lint
           when: always
           command: SKIP_GIT_COMPARE_FILTER=${NIGHTLY} ./Tests/scripts/run_all_pkg_dev_tasks.sh
@@ -196,7 +117,6 @@
                 python ./Tests/scripts/verify_base_branch_for_contribution.py $CIRCLE_BRANCH
             fi
       - run:
->>>>>>> 9cf0e0f7
           name: Download Artifacts
           when: always
           command: |
