--- conflicted
+++ resolved
@@ -27,7 +27,8 @@
   defaultvalue: "false"
   type: 8
   required: false
-- display: Default ticket type for running ticket commands and fetching incidents
+- display: Default ticket type of commands. Can be incident, sc_request, problem or
+    change_reuquest. Commands also take ticket_type argument
   name: ticket_type
   defaultvalue: incident
   type: 0
@@ -42,12 +43,12 @@
   defaultvalue: ""
   type: 8
   required: false
-- display: The query to use when fetching incidents
+- display: The query to use when fetching ServiceNow incidents
   name: sysparm_query
   defaultvalue: stateNOT IN6,7
   type: 0
   required: false
-- display: How many incidents to fetch each time
+- display: How many ServiceNow incidents to fetch each time
   name: fetch_limit
   defaultvalue: "10"
   type: 0
@@ -166,30 +167,22 @@
         '100': 'Missing'
     }
 
-
-    # Map SNOW severity to Demisto severity for incident creation
-    SEVERITY_MAP = {
-        '1': 3,
-        '2': 2,
-        '3': 1
-    }
-
     DEFAULTS = {
         'limit':10,
         'offset':0,
         'fetch_limit':10
     }
 
-    SNOW_ARGS = ['active', 'activity_due', 'opened_at', 'short_description', 'additional_assignee_list', 'approval_history', 'approval_set', 'assigned_to', 'assignment_group',
-         'business_duration', 'business_service', 'business_stc', 'calendar_duration', 'calendar_stc', 'caller_id', 'caused_by', 'close_code', 'close_notes',
-         'closed_at', 'closed_by', 'cmdb_ci', 'comments', 'comments_and_work_notes', 'company', 'contact_type', 'correlation_display', 'correlation_id',
-         'delivery_plan', 'delivery_task', 'description', 'due_date', 'expected_start', 'follow_up', 'group_list', 'hold_reason', 'impact', 'incident_state',
-         'knowledge', 'location', 'made_sla', 'notify', 'order', 'parent', 'parent_incident', 'priority', 'problem_id', 'resolved_at', 'resolved_by', 'rfc',
-         'severity', 'sla_due', 'state', 'subcategory', 'sys_tags', 'time_worked', 'urgency', 'user_input', 'watch_list', 'work_end', 'work_notes', 'work_notes_list',
-         'work_start', 'impact', 'incident_state', 'title', 'type', 'change_type', 'category', 'state']
-
-
-    # Every table in ServiceNow should have those fields
+    SNOW_ARGS = ["active", "activity_due", "short_description", "additional_assignee_list", "approval_history", "approval_set", "assigned_to", "assignment_group",
+         "business_duration", "business_service", "business_stc", "calendar_duration", "calendar_stc", "caller_id", "caused_by", "close_code", "close_notes",
+         "closed_at", "closed_by", "cmdb_ci", "comments", "comments_and_work_notes", "company", "contact_type", "correlation_display", "correlation_id",
+         "delivery_plan", "delivery_task", "description", "due_date", "expected_start", "follow_up", "group_list", "hold_reason", "impact", "incident_state",
+         "knowledge", "location", "made_sla", "notify", "order", "parent", "parent_incident", "priority", "problem_id", "resolved_at", "resolved_by", "rfc",
+         "severity", "sla_due", "state", "subcategory", "sys_tags", "time_worked", "urgency", "user_input", "watch_list", "work_end", "work_notes", "work_notes_list",
+         "work_start", "impact", "incident_state", "title", "type", "change_type", "category", "state"]
+
+
+    # Every table in ServiceNow has those fields
     DEFAULT_RECORD_FIELDS = {
         'sys_id': 'ID',
         'sys_updated_by': 'UpdatedBy',
@@ -317,16 +310,16 @@
                 'Created On': ticket.get('sys_created_on'),
                 'Created By': ticket.get('sys_created_by'),
                 'Active': ticket.get('active'),
-                'Close Notes': ticket.get('close_notes'),
-                'Close Code': ticket.get('close_code'),
+                'Close notes': ticket.get('close_notes'),
+                'Close code': ticket.get('close_code'),
                 'Description': ticket.get('description'),
-                'Opened At': ticket.get('opened_at'),
-                'Due Date': ticket.get('due_date'),
+                'Opened at': ticket.get('opened_at'),
+                'Due date': ticket.get('due_date'),
                 # This field refers to a record in the database, the value is its system ID.
-                'Resolved By': ticket.get('closed_by', {}).get('value') if isinstance(ticket.get('closed_by'), dict) else ticket.get('closed_by'),
-                'Resolved At': ticket.get('resolved_at'),
-                'SLA Due': ticket.get('sla_due'),
-                'Short Description': ticket.get('short_description'),
+                'Resolved by': ticket.get('closed_by', {}).get('value') if isinstance(ticket.get('closed_by'), dict) else ticket.get('closed_by'),
+                'Resolved at': ticket.get('resolved_at'),
+                'SLA due': ticket.get('sla_due'),
+                'Short description': ticket.get('short_description'),
                 'Additional Comments': ticket.get('comments')
             }
 
@@ -459,8 +452,8 @@
         hr = get_ticket_human_readable(ticket, ticket_type)
         context = get_ticket_context(ticket, ticket_type)
 
-        headers = ['System ID','Number','Impact','Urgency','Severity','Priority','State','Created On','Created By','Active','Close Notes','Close Code',
-                   'Description','Opened At','Due Date','Resolved By','Resolved At','SLA Due','Short Description','Additional Comments']
+        headers = ['System ID','Number','Impact','Urgency','Severity','Priority','State','Created On','Created By','Active','Close notes','Close code',
+                   'Description','Opened at','Due date','Resolved by','Resolved at','SLA due','Short description','Additional Comments']
 
 
         entry = {
@@ -659,8 +652,8 @@
         hr = get_ticket_human_readable(res['result'], ticket_type)
         context = get_ticket_context(res['result'], ticket_type)
 
-        headers = ['System ID','Number','Impact','Urgency','Severity','Priority','State','Created On','Created By','Active','Close Notes','Close Code',
-                   'Description','Opened At','Due Date','Resolved By','Resolved At','SLA Due','Short Description','Additional Comments']
+        headers = ['System ID','Number','Impact','Urgency','Severity','Priority','State','Created On','Created By','Active','Close notes','Close code',
+                   'Description','Opened at','Due date','Resolved by','Resolved at','SLA due','Short description','Additional Comments']
 
         entry = {
             'Type': entryTypes['note'],
@@ -766,16 +759,13 @@
         if not res or 'result' not in res:
             return_error('Unable to retrieve response')
 
-        headers = ['System ID','Number','Impact','Urgency','Severity','Priority','State','Created On','Created By','Active','Close Notes','Close Code',
-                   'Description','Opened At','Due Date','Resolved By','Resolved At','SLA Due','Short Description','Additional Comments']
-
         hr = get_ticket_human_readable(res['result'], ticket_type)
         entry = {
             'Type': entryTypes['note'],
             'Contents': res,
             'ContentsFormat': formats['json'],
             'ReadableContentsFormat': formats['markdown'],
-            'HumanReadable': tableToMarkdown('Link successfully added to ServiceNow ticket', hr, headers=headers, removeNull=True)
+            'HumanReadable': tableToMarkdown('Link successfully added to ServiceNow ticket', hr, removeNull=True)
         }
 
         return entry
@@ -798,9 +788,6 @@
 
         if not res or 'result' not in res:
             return_error('Unable to retrieve response')
-
-        headers = ['System ID','Number','Impact','Urgency','Severity','Priority','State','Created On','Created By','Active','Close Notes','Close Code',
-                   'Description','Opened At','Due Date','Resolved By','Resolved At','SLA Due','Short Description','Additional Comments']
 
         hr = get_ticket_human_readable(res['result'], ticket_type)
         entry = {
@@ -808,7 +795,7 @@
             'Contents': res,
             'ContentsFormat': formats['json'],
             'ReadableContentsFormat': formats['markdown'],
-            'HumanReadable': tableToMarkdown('Comment successfully added to ServiceNow ticket', hr, headers=headers, removeNull=True)
+            'HumanReadable': tableToMarkdown('Comment successfully added to ServiceNow ticket', hr, removeNull=True)
         }
 
         return entry
@@ -820,48 +807,6 @@
 
         return send_request(path, 'patch', body=body)
 
-    def get_ticket_notes_command():
-        ticket_id = demisto.args()['id']
-        limit = demisto.args().get('limit')
-        offset = demisto.args().get('offset')
-
-        comments_query = 'element_id=' + ticket_id + '^element=comments^ORelement=work_notes'
-
-        res = query('sys_journal_field', limit, offset, comments_query)
-
-        if not res or 'result' not in res:
-            return 'No results found'
-
-        headers = ['Value', 'CreatedOn', 'CreatedBy', 'Type']
-
-        mapped_notes = [{
-            'Value': n.get('value'),
-            'CreatedOn': n.get('sys_created_on'),
-            'CreatedBy': n.get('sys_created_by'),
-            'Type': 'Work Note' if n.get('element', '') == 'work_notes' else 'Comment'
-        } for n in res['result']]
-
-        if not mapped_notes:
-            return 'No results found'
-
-        ticket = {
-            'ID': ticket_id,
-            'Note': mapped_notes
-        }
-
-        entry = {
-            'Type': entryTypes['note'],
-            'Contents': res,
-            'ContentsFormat': formats['json'],
-            'ReadableContentsFormat': formats['markdown'],
-            'HumanReadable': tableToMarkdown('ServiceNow notes for ticket ' + ticket_id, mapped_notes, headers=headers, headerTransform=pascalToSpace, removeNull=True),
-            'EntryContext': {
-                  'ServiceNow.Ticket(val.ID===obj.ID)': createContext(ticket, removeNull=True)
-            }
-        }
-
-        return entry
-
     def query_tickets_command():
         sysparm_limit = demisto.args().get('limit', DEFAULTS['limit'])
         sysparm_query = demisto.args().get('query')
@@ -880,8 +825,8 @@
         hr = get_ticket_human_readable(res['result'], ticket_type)
         context = get_ticket_context(res['result'], ticket_type)
 
-        headers = ['System ID','Number','Impact','Urgency','Severity','Priority','State','Created On','Created By','Active','Close Notes','Close Code',
-                   'Description','Opened At','Due Date','Resolved By','Resolved At','SLA Due','Short Description','Additional Comments']
+        headers = ['System ID','Number','Impact','Urgency','Severity','Priority','State','Created On','Created By','Active','Close notes','Close code',
+                   'Description','Opened at','Due date','Resolved by','Resolved at','SLA due','Short description','Additional Comments']
 
         entry = {
             'Type': entryTypes['note'],
@@ -1111,7 +1056,7 @@
             'Contents': res,
             'ContentsFormat': formats['json'],
             'ReadableContentsFormat': formats['markdown'],
-            'HumanReadable': tableToMarkdown('ServiceNow Computers', mapped_computers, headers=headers, removeNull=True, headerTransform=pascalToSpace),
+            'HumanReadable': tableToMarkdown('ServiceNow Computers', mapped_computers, headers=headers, removeNull=True),
             'EntryContext': {
                   'ServiceNow.Computer(val.ID===obj.ID)': createContext(mapped_computers, removeNull=True),
             }
@@ -1161,7 +1106,7 @@
             'Contents': res,
             'ContentsFormat': formats['json'],
             'ReadableContentsFormat': formats['markdown'],
-            'HumanReadable': tableToMarkdown('ServiceNow Groups', mapped_groups, headers=headers, removeNull=True, headerTransform=pascalToSpace),
+            'HumanReadable': tableToMarkdown('ServiceNow Groups', mapped_groups, headers=headers, removeNull=True),
             'EntryContext': {
                   'ServiceNow.Group(val.ID===obj.ID)': createContext(mapped_groups, removeNull=True),
             }
@@ -1211,7 +1156,7 @@
             'Contents': res,
             'ContentsFormat': formats['json'],
             'ReadableContentsFormat': formats['markdown'],
-            'HumanReadable': tableToMarkdown('ServiceNow Users', mapped_users, headers=headers, removeNull=True, headerTransform=pascalToSpace),
+            'HumanReadable': tableToMarkdown('ServiceNow Users', mapped_users, headers=headers, removeNull=True),
             'EntryContext': {
                   'ServiceNow.User(val.ID===obj.ID)': createContext(mapped_users, removeNull=True),
             }
@@ -1322,7 +1267,7 @@
             'Contents': res,
             'ContentsFormat': formats['json'],
             'ReadableContentsFormat': formats['markdown'],
-            'HumanReadable': tableToMarkdown('ServiceNow Tables for label - ' + label, mapped_tables, headers=headers, headerTransform=pascalToSpace),
+            'HumanReadable': tableToMarkdown('ServiceNow Tables for label - ' + label, mapped_tables, headers=headers),
             'EntryContext': {
                   'ServiceNow.Table(val.ID===obj.ID)': createContext(mapped_tables),
             }
@@ -1370,7 +1315,7 @@
                         'value': json.dumps(v)
                     })
 
-            severity = SEVERITY_MAP.get(result.get('severity', ''), 0)
+            severity = int(result['severity']) if 'severity' in result else 0
 
             file_names = []
             if get_attachments:
@@ -1448,8 +1393,6 @@
             demisto.results(list_table_fields_command())
         if demisto.command() == 'servicenow-get-table-name':
             demisto.results(get_table_name_command())
-        if demisto.command() == 'servicenow-get-ticket-notes':
-            demisto.results(get_ticket_notes_command())
     except Exception as e:
         LOG(e)
         LOG.print_log()
@@ -1807,7 +1750,7 @@
     - name: reopen_count
       description: How many time the ticket has been reopened
     - name: resolved_at
-      description: 'Resolving time, Format: YYYY-MM-DD HH:MM:SS'
+      description: 'Format: YYYY-MM-DD HH:MM:SS'
     - name: resolved_by
       description: UID Format
     - name: rfc
@@ -1861,8 +1804,6 @@
       defaultValue: normal
     - name: state
       description: State of the ticket, e.g., "Closed" or "7" or "7 - Closed".
-    - name: opened_at
-      description: ' Ticket opening time, Format: YYYY-MM-DD HH:MM:SS'
     outputs:
     - contextPath: ServiceNow.Ticket.ID
       description: ServiceNow ticket ID
@@ -2927,12 +2868,8 @@
       required: true
       description: Comment to add
     - name: post-as-comment
-      auto: PREDEFINED
-      predefined:
-      - "true"
-      - "false"
-      description: Specify to publish the note as comment on the ticket.
-      defaultValue: "false"
+      description: Publish the link as comment on the ticket, if false will publish
+        the link as WorkNote, format bool
     description: Add comment to specific ticket by providing ticket id
   - name: servicenow-incident-add-comment
     deprecated: true
@@ -3448,7 +3385,7 @@
       description: User sys_id
       type: string
     - contextPath: ServiceNow.User.Name
-      description: User name (first + last)
+      description: User name (first + middle + last)
       type: string
     - contextPath: ServiceNow.User.UserName
       description: User username
@@ -3484,41 +3421,7 @@
       description: Table system name, e.g Asset
       type: string
     description: Get table names by a label to use in commands
-  - name: servicenow-get-ticket-notes
-    arguments:
-    - name: id
-      required: true
-      default: true
-      description: Ticket System ID
-    - name: limit
-      description: Limit for the ticket notes
-      defaultValue: "10"
-    - name: offset
-      description: Offset of the ticket notes
-      defaultValue: "0"
-    outputs:
-    - contextPath: ServiceNow.Ticket.ID
-      description: Ticket ID
-      type: string
-    - contextPath: ServiceNow.Ticket.Note.Value
-      description: Ticket note value
-      type: unknown
-    - contextPath: ServiceNow.Ticket.Note.CreatedOn
-      description: Ticket note created on
-      type: date
-    - contextPath: ServiceNow.Ticket.Note.CreatedBy
-      description: Ticket note created by
-      type: string
-    - contextPath: ServiceNow.Ticket.Note.Type
-      description: Ticket note type
-      type: string
-    description: Get notes from the specified ServiceNow ticket - Read permissions
-      are required for the sys_journal_field table.
   isfetch: true
   runonce: false
-<<<<<<< HEAD
-releaseNotes: "Fixed severity mapping, Fixed parameter descriptions, Fixed human readable headers, Added Opened At argument to ticket creation, Added command to get ticket notes using sys_journal_field table"
-=======
->>>>>>> 806824e9
 tests:
   - No test - Hibernating instance