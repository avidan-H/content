## [Unreleased]
<<<<<<< HEAD
    - Updated to use Chrome driver instead of phantomJS (requires Demisto 5.0).
    - Improved control over the window size of the output.
    - New command to rasterize pdf files into images (rasterize-pdf)
    - Rasterize email/html file now available in offline mode (new argument for rasterize-email)
    
=======


## [19.10.1] - 2019-10-15
  - Updated to use Chrome driver instead of phantomJS (requires Demisto 5.0).
  - Improved control over the window size of the output.
>>>>>>> 30a2967f
<|MERGE_RESOLUTION|>--- conflicted
+++ resolved
@@ -1,14 +1,7 @@
 ## [Unreleased]
-<<<<<<< HEAD
-    - Updated to use Chrome driver instead of phantomJS (requires Demisto 5.0).
-    - Improved control over the window size of the output.
-    - New command to rasterize pdf files into images (rasterize-pdf)
-    - Rasterize email/html file now available in offline mode (new argument for rasterize-email)
-    
-=======
-
-
+  - New command to rasterize pdf files into images (rasterize-pdf).
+  - Rasterize email/html file now available in offline mode. 
+  
 ## [19.10.1] - 2019-10-15
   - Updated to use Chrome driver instead of phantomJS (requires Demisto 5.0).
-  - Improved control over the window size of the output.
->>>>>>> 30a2967f
+  - Improved control over the window size of the output.