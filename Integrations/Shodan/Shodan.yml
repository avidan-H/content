category: Data Enrichment & Threat Intelligence
commonfields:
  id: Shodan_v2
  version: -1
configuration:
- display: Api Key
  name: api_key
  required: true
  type: 4
- defaultvalue: https://api.shodan.io
  display: Base url to Shodan API
  name: api_url
  required: true
  type: 0
- display: Trust self-signed certificate (insecure)
  name: insecure
  required: false
  type: 8
- display: Use system proxy settings
  name: proxy
  required: false
  type: 8
description: search engine for Internet-connected devices
display: Shodan_v2
name: Shodan_v2
script:
  commands:
  - arguments:
    - default: true
      description: 'Shodan search query. The provided string is used to search the
        database of banners in Shodan, with the additional option to provide filters
        inside the search query using a "filter:value" format. For example, the following
        search query would find Apache webservers located in Germany: "apache country:DE"'
      isArray: false
      name: query
      required: true
      secret: false
    - default: false
      description: A comma-separated list of properties to get summary information
        on. Property names can also be in the format of "property:count", where "count"
        is the number of facets that will be returned for a property (i.e. "country:100"
        to get the top 100 countries for a search query)
      isArray: false
      name: facets
      required: false
      secret: false
    - default: false
      defaultValue: '1'
      description: Result page number to be fetched. Each page contains up to 100
        results.
      isArray: false
      name: page
      required: false
      secret: false
    deprecated: false
    description: Search Shodan using the same query syntax as the website and use
      facets to get summary information for different properties.
    execution: false
    name: search
    outputs:
    - contextPath: Shodan.Banner.Org
      description: The name of the organization that is assigned the IP space for
        this device
      type: String
    - contextPath: Shodan.Banner.Isp
      description: The ISP that is providing the organization with the IP space for
        this device. Consider this the "parent" of the organization in terms of IP
        ownership
      type: String
    - contextPath: Shodan.Banner.Transport
      description: Either "udp" or "tcp" to indicate which IP transport protocol was
        used to fetch the information
      type: String
    - contextPath: Shodan.Banner.Asn
      description: The autonomous system number (ex. "AS4837").
      type: String
    - contextPath: Shodan.Banner.IP
      description: The IP address of the host as a string
      type: String
    - contextPath: Shodan.Banner.Port
      description: The port number that the service is operating on
      type: Number
    - contextPath: Shodan.Banner.Ssl.versions
      description: 'list of SSL versions that are supported by the server. If a version
        isnt supported the value is prefixed with a "-". Example: ["TLSv1", "-SSLv2"]
        means that the server supports TLSv1 but doesnt support SSLv2.'
      type: String
    - contextPath: Shodan.Banner.Hostnames
      description: An array of strings containing all of the hostnames that have been
        assigned to the IP address for this device.
      type: String
    - contextPath: Shodan.Banner.Location.City
      description: The name of the city where the device is located
      type: String
    - contextPath: Shodan.Banner.Location.Longitude
      description: The longitude for the geolocation of the device
      type: Number
    - contextPath: Shodan.Banner.Location.Latitude
      description: The latitude for the geolocation of the device
      type: Number
    - contextPath: Shodan.Banner.Location.Country
      description: The name of the country where the device is located
      type: String
    - contextPath: Shodan.Banner.Timestamp
      description: The timestamp for when the banner was fetched from the device in
        the UTC timezone
      type: Date
    - contextPath: Shodan.Banner.Domains
      description: An array of strings containing the top-level domains for the hostnames
        of the device. This is a utility property in case you want to filter by TLD
        instead of subdomain. It is smart enough to handle global TLDs with several
        dots in the domain (ex. "co.uk")
      type: String
    - contextPath: Shodan.Banner.OS
      description: The operating system that powers the device
      type: String
  - arguments:
    - default: true
      description: Host IP address
      isArray: false
      name: ip
      required: true
      secret: false
    deprecated: false
    description: Returns all services that have been found on the given host IP.
    execution: false
    name: ip
    outputs:
    - contextPath: IP.ASN
      description: Autonomous System Number (ASN) such as IP owner
      type: Unknown
    - contextPath: IP.Address
      description: IP Address
      type: Unknown
    - contextPath: IP.Geo.Country
      description: Country of given IP
      type: Unknown
    - contextPath: IP.Geo.Description
      description: 'Description of location '
      type: Unknown
    - contextPath: IP.Geo.Location
      description: Latitude and longitude of given IP
      type: Unknown
    - contextPath: IP.Hostname
      description: Hostname
      type: Unknown
    - contextPath: Shodan.IP.Tags
      description: The tags related to the IP
      type: String
    - contextPath: Shodan.IP.Latitude
      description: The latitude for the geolocation of the device
      type: Number
    - contextPath: Shodan.IP.Org
      description: The name of the organization that is assigned the IP space for this device
      type: String
    - contextPath: Shodan.IP.ASN
      description: The autonomous system number (ex. "AS4837").
      type: String
    - contextPath: Shodan.IP.ISP
      description: The ISP that is providing the organization with the IP space for this device. Consider this the "parent" of the organization in terms of IP ownership
      type: String
    - contextPath: Shodan.IP.Longitude
      description: The Longitude for the geolocation of the device
      type: Number
    - contextPath: Shodan.IP.LastUpdate
      description: The timestamp for when the banner was fetched from the device in the UTC timezone
      type: Date
    - contextPath: Shodan.IP.CountryName
      description: The name of the country where the device is located
      type: String
    - contextPath: Shodan.IP.OS
      description: The operating system that powers the device
      type: String
    - contextPath: Shodan.IP.Port
      description: The port number that the service is operating on
      type: Number
    - contextPath: Shodan.IP.Address
      description: The IP address of the host as a string
      type: String
  - arguments:
    - default: false
      description: Shodan search query. The provided string is used to search the
        database of banners in Shodan, with the additional option to provide filters
        inside the search query using a "filter:value" format.
      isArray: false
      name: query
      required: true
      secret: false
    deprecated: false
    description: This method behaves identical to "shodan-search" with the only difference that this method does not return any host results, it only returns the total number of results that matched the query and any facet information that was requested. As a result this method does not consume query credits.
    execution: false
    name: shodan-search-count
    outputs:
    - contextPath: Shodan.Search.ResultCount
      description: Number of results generated by the search query
      type: Number
  - arguments:
    - default: false
      description: A comma-separated list of IPs or netblocks (in CIDR notation) that
        should get crawled.
      isArray: false
      name: ips
      required: true
      secret: false
    deprecated: false
    description: Use this method to request Shodan to crawl a network.
    execution: false
    name: shodan-scan-ip
    outputs:
    - contextPath: Shodan.Scan.ID
      description: The unique scan ID that was returned by shodan-scan-ip.
      type: String
    - contextPath: Shodan.Scan.Status
      description: The status of the scan job
      type: String
  - arguments:
    - default: false
      description: The port that Shodan should crawl the Internet for
      isArray: false
      name: port
      required: true
      secret: false
    - default: false
      description: The name of the protocol that should be used to interrogate the
        port.
      isArray: false
      name: protocol
      required: true
      secret: false
    deprecated: false
    description: This method is restricted to security researchers and companies with
      a Shodan Enterprise Data license
    execution: false
    name: shodan-scan-internet
    outputs:
    - contextPath: Shodan.Scan.ID
<<<<<<< HEAD
      description: ID of the internet scan
=======
      description: The id of the scan job
>>>>>>> 8f9c30b5
      type: String
  - arguments:
    - default: false
      description: The unique scan ID that was returned by shodan-scan.
      isArray: false
      name: scanID
      required: true
      secret: false
    deprecated: false
    description: Check the progress of a previously submitted scan request
    execution: false
    name: shodan-scan-status
    outputs:
    - contextPath: Shodan.Scan.Id
      description: The unique scan ID that was returned by shodan-scan
      type: String
    - contextPath: Shodan.Scan.Status
      description: The status of the scan job
      type: String
  - arguments:
    - default: false
      description: The name to describe the network alert
      isArray: false
      name: alertName
      required: true
      secret: false
    - default: false
      description: A list of IPs or network ranges defined using CIDR notation
      isArray: false
      name: ip
      required: true
      secret: false
    - default: false
      description: Number of seconds that the alert should be active
      isArray: false
      name: expires
      required: false
      secret: false
    deprecated: false
    description: Use this method to create a network alert for a defined IP/ netblock which can be used to subscribe to changes/ events that are discovered within that range.
    execution: false
    name: shodan-create-network-alert
    outputs:
    - contextPath: Shodan.Alert.ID
      description: The id of the alert subscription
      type: String
    - contextPath: Shodan.Alert.Expires
      description: Number of seconds that the alert should be active
      type: String
  - arguments:
    - default: false
      description: AlertID
      isArray: false
      name: alertID
      required: true
      secret: false
    deprecated: false
    description: Get the details for a network alert
    execution: false
    name: shodan-network-get-alert-by-id
    outputs:
    - contextPath: Shodan.Alert.ID
      description: The id of the alert subscription
      type: String
    - contextPath: Shodan.Alert.Expires
      description: Number of seconds that the alert should be active
      type: String
  - deprecated: false
    description: Get a list of all the created alerts
    execution: false
    name: shodan-network-get-alerts
    outputs:
    - contextPath: Shodan.Alert.ID
      description: The id of the alert subscription
      type: String
    - contextPath: Shodan.Alert.Expires
      description: Number of seconds that the alert should be active
      type: String
  - arguments:
    - default: false
      description: AlertID
      isArray: false
      name: alertID
      required: true
      secret: false
    deprecated: false
    description: Remove the specified network alert.
    execution: false
    name: shodan-network-delete-alert
  - arguments:
    - default: false
      description: AlertID
      isArray: false
      name: alertID
      required: true
      secret: false
    - default: false
      description: Trigger name
      isArray: false
      name: Trigger
      required: true
      secret: false
    deprecated: false
    description: Get notifications when the specified trigger is met.
    execution: false
    name: shodan-network-alert-set-trigger
  - arguments:
    - default: false
      description: AlertID
      isArray: false
      name: alertID
      required: true
      secret: false
    - default: false
      description: Trigger name
      isArray: false
      name: Trigger
      required: true
      secret: false
    deprecated: false
    description: Stop getting notifications for the specified trigger.
    execution: false
    name: shodan-network-alert-remove-trigger
  - arguments:
    - default: false
      description: AlertID
      isArray: false
      name: alertID
      required: true
      secret: false
    - default: false
      description: Trigger name
      isArray: false
      name: trigger
      required: true
      secret: false
    - default: false
      description: Service specified in the format "ip:port" (ex. "1.1.1.1:80")
      isArray: false
      name: service
      required: true
      secret: false
    deprecated: false
    description: Ignore the specified service when it is matched for the trigger.
    execution: false
    name: shodan-network-alert-whitelist-service
  - arguments:
    - default: false
      description: AlertID
      isArray: false
      name: alertID
      required: true
      secret: false
    - default: false
      description: Trigger name
      isArray: false
      name: trigger
      required: true
      secret: false
    - default: false
      description: Service specified in the format "ip:port" (ex. "1.1.1.1:80")
      isArray: false
      name: service
      required: true
      secret: false
    deprecated: false
    description: Start getting notifications again for the specified trigger
    execution: false
    name: shodan-network-alert-remove-service-from-whitelist
  dockerimage: demisto/python3:3.7.3.286
  isfetch: false
  runonce: false
  script: '-'
  type: python
tests:
- "Test-Shodan_v2"<|MERGE_RESOLUTION|>--- conflicted
+++ resolved
@@ -234,11 +234,7 @@
     name: shodan-scan-internet
     outputs:
     - contextPath: Shodan.Scan.ID
-<<<<<<< HEAD
-      description: ID of the internet scan
-=======
       description: The id of the scan job
->>>>>>> 8f9c30b5
       type: String
   - arguments:
     - default: false
