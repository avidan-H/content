--- conflicted
+++ resolved
@@ -1,48 +1,42 @@
-category: Network Security
 commonfields:
   id: FortiGate
   version: -1
+name: FortiGate
+display: FortiGate
+category: Network Security
+description: Manage FortiGate Firewall
 configuration:
 - display: Server URL (e.g. https://192.168.0.1)
   name: server
+  defaultvalue: ""
+  type: 0
   required: true
-  type: 0
 - display: Account username
   name: credentials
+  defaultvalue: ""
+  type: 9
   required: true
-  type: 9
 - display: Trust any certificate (unsecure)
   name: unsecure
+  defaultvalue: ""
+  type: 8
   required: false
+- display: Use system proxy settings
+  name: proxy
+  defaultvalue: "false"
   type: 8
-- defaultvalue: 'false'
-  display: Use system proxy settings
-  name: proxy
   required: false
-  type: 8
-description: Manage FortiGate Firewall
-display: FortiGate
-name: FortiGate
 script:
+  script: ''
+  type: python
   commands:
-  - arguments:
-    - default: false
+  - name: fortigate-get-addresses
+    arguments:
+    - name: address
+      description: Filter by address (ip or domain)
       defaultValue: root
-      description: Filter by address (ip or domain)
-      isArray: false
-      name: address
-      required: false
-      secret: false
-    - default: false
+    - name: name
       description: Filter by address name
-      isArray: false
-      name: name
-      required: false
-      secret: false
-    deprecated: false
-    description: Get all address objects from your firewall
-    execution: false
-    name: fortigate-get-addresses
     outputs:
     - contextPath: Fortigate.Address.Name
       description: Address name
@@ -56,17 +50,11 @@
     - contextPath: Fortigate.Address.EndIP
       description: Address object end IP address
       type: string
-  - arguments:
-    - default: false
+    description: Get all address objects from your firewall
+  - name: fortigate-get-service-groups
+    arguments:
+    - name: name
       description: Filter by group name
-      isArray: false
-      name: name
-      required: false
-      secret: false
-    deprecated: false
-    description: Get information about FortiGate service groups
-    execution: false
-    name: fortigate-get-service-groups
     outputs:
     - contextPath: Fortigate.ServiceGroup.Name
       description: Service Group name
@@ -74,34 +62,23 @@
     - contextPath: Fortigate.ServiceGroup.Member.Name
       description: Service Group member name
       type: string
-  - arguments:
-    - default: false
+    description: Get information about FortiGate service groups
+  - name: fortigate-update-service-group
+    arguments:
+    - name: groupName
+      required: true
       description: Group name to update
-      isArray: false
-      name: groupName
-      required: true
-      secret: false
-    - default: false
+    - name: serviceName
+      required: true
       description: Service name to update from the group (If providing data argument
         value does not matter)
-      isArray: false
-      name: serviceName
-      required: true
-      secret: false
-    - auto: PREDEFINED
-      default: false
-      description: Action to take on the service
-      isArray: false
-      name: action
+    - name: action
+      required: true
+      auto: PREDEFINED
       predefined:
       - add
       - remove
-      required: true
-      secret: false
-    deprecated: false
-    description: Update a FortiGate service group
-    execution: false
-    name: fortigate-update-service-group
+      description: Action to take on the service
     outputs:
     - contextPath: Fortigate.ServiceGroup.Name
       description: Service group name
@@ -109,17 +86,12 @@
     - contextPath: Fortigate.ServiceGroup.Service.Name
       description: Service name
       type: string
-  - arguments:
-    - default: false
+    description: Update a FortiGate service group
+  - name: fortigate-delete-service-group
+    arguments:
+    - name: groupName
+      required: true
       description: Group name of the group you would like to delete
-      isArray: false
-      name: groupName
-      required: true
-      secret: false
-    deprecated: false
-    description: Delete a service group from FortiGate
-    execution: false
-    name: fortigate-delete-service-group
     outputs:
     - contextPath: Fortigate.ServiceGroup.Name
       description: Service group name
@@ -127,17 +99,11 @@
     - contextPath: Fortigate.ServiceGroup.Deleted
       description: Was service group deleted
       type: boolean
-  - arguments:
-    - default: false
+    description: Delete a service group from FortiGate
+  - name: fortigate-get-firewall-service
+    arguments:
+    - name: serviceName
       description: Service name
-      isArray: false
-      name: serviceName
-      required: false
-      secret: false
-    deprecated: false
-    description: Get information about a service from FortiGate Firewall
-    execution: false
-    name: fortigate-get-firewall-service
     outputs:
     - contextPath: Fortigate.Service.Name
       description: Service name
@@ -148,31 +114,18 @@
     - contextPath: Fortigate.Service.Ports.UDP
       description: UDP Port range included for the service
       type: string
-  - arguments:
-    - default: false
+    description: Get information about a service from FortiGate Firewall
+  - name: fortigate-create-firewall-service
+    arguments:
+    - name: serviceName
+      required: true
       description: Service name
-      isArray: false
-      name: serviceName
-      required: true
-      secret: false
-    - default: false
+    - name: tcpRange
       description: 'TCP Port range for the service. Example: 100-120 or simply a single
         port.'
-      isArray: false
-      name: tcpRange
-      required: false
-      secret: false
-    - default: false
+    - name: udpRange
       description: 'UDP Port range for the service. Example: 100-120, or simply a
         single port.'
-      isArray: false
-      name: udpRange
-      required: false
-      secret: false
-    deprecated: false
-    description: Create a service in FortiGate firewall
-    execution: false
-    name: fortigate-create-firewall-service
     outputs:
     - contextPath: Fortigate.Service.Name
       description: Service name
@@ -183,23 +136,13 @@
     - contextPath: Fortigate.Service.Ports.UDP
       description: UDP Port range included for the service
       type: string
-  - arguments:
-    - default: false
+    description: Create a service in FortiGate firewall
+  - name: fortigate-get-policy
+    arguments:
+    - name: policyName
       description: Policy name
-      isArray: false
-      name: policyName
-      required: false
-      secret: false
-    - default: false
-      description: Policy ID
-      isArray: false
-      name: policyID
-      required: false
-      secret: false
-    deprecated: false
-    description: Get information about a firewall policy on FortiGate
-    execution: false
-    name: fortigate-get-policy
+    - name: policyID
+      description: Policy ID
     outputs:
     - contextPath: Fortigate.Policy.Name
       description: Policy name
@@ -231,18 +174,15 @@
     - contextPath: Fortigate.Policy.Security
       description: Policy attached security profile
       type: string
-  - arguments:
-    - default: false
-      description: Policy ID
-      isArray: false
-      name: policyID
-      required: true
-      secret: false
-    - auto: PREDEFINED
-      default: false
-      description: Field parameter to update
-      isArray: false
-      name: field
+    description: Get information about a firewall policy on FortiGate
+  - name: fortigate-update-policy
+    arguments:
+    - name: policyID
+      required: true
+      description: Policy ID
+    - name: field
+      required: true
+      auto: PREDEFINED
       predefined:
       - description
       - status
@@ -252,43 +192,27 @@
       - action
       - log
       - nat
-      required: true
-      secret: false
-    - default: false
+      description: Field parameter to update
+    - name: value
+      required: true
       description: Value of field parameter to update
-      isArray: false
-      name: value
-      required: true
-      secret: false
-    - auto: PREDEFINED
-      default: false
+    - name: keep_original_data
+      auto: PREDEFINED
+      predefined:
+      - "true"
+      - "false"
       description: Whether to keep the original data or not. Only relevant if the
         updated field is "source" or "destination". If the supplied value is 'True',
         the current data will not be replaced. Instead, the supplied addresses will
         be added / removed from the existing data.
-      isArray: false
-      name: keep_original_data
-      predefined:
-      - 'true'
-      - 'false'
-      required: false
-      secret: false
-    - auto: PREDEFINED
-      default: false
+    - name: add_or_remove
+      auto: PREDEFINED
+      predefined:
+      - add
+      - remove
       description: Whether to add or remove the supplied addresses from the existing
         data. Only relevant in case the field to update is "source" or "destination",
         and keep_original_data is specified to 'True'.
-      isArray: false
-      name: add_or_remove
-      predefined:
-      - add
-      - remove
-      required: false
-      secret: false
-    deprecated: false
-    description: Update a firewall policy on FortiGate
-    execution: true
-    name: fortigate-update-policy
     outputs:
     - contextPath: Fortigate.Policy.Name
       description: Policy name
@@ -317,158 +241,110 @@
     - contextPath: Fortigate.Policy.Log
       description: Does the policy log the traffic or not
       type: boolean
-  - arguments:
-    - default: false
+    description: Update a firewall policy on FortiGate
+    execution: true
+  - name: fortigate-create-policy
+    arguments:
+    - name: policyName
+      required: true
       description: Policy name
-      isArray: false
-      name: policyName
-      required: true
-      secret: false
-    - default: false
+    - name: description
       description: Description for the policy
-      isArray: false
-      name: description
-      required: false
-      secret: false
-    - default: false
+    - name: sourceIntf
+      required: true
       description: 'Source interface  (examples : port1, port2 or port3)'
-      isArray: false
-      name: sourceIntf
-      required: true
-      secret: false
-    - default: false
+    - name: dstIntf
+      required: true
       description: 'Destination interface (examples : port1, port2 or port3)'
-      isArray: false
-      name: dstIntf
-      required: true
-      secret: false
-    - default: false
+    - name: source
+      required: true
       description: 'Source IP address, range or domain (examples : all, update.microsoft.com)'
-      isArray: false
-      name: source
-      required: true
-      secret: false
-    - default: false
+    - name: destination
+      required: true
       description: 'Destination IP address, range or domain (examples : all, update.microsoft.com)'
-      isArray: false
-      name: destination
-      required: true
-      secret: false
-    - default: false
+    - name: service
+      required: true
       description: Service for the policy (for example HTTP)
-      isArray: false
-      name: service
-      required: true
-      secret: false
-    - auto: PREDEFINED
-      default: false
-      description: Action to take
-      isArray: false
-      name: action
+    - name: action
+      required: true
+      auto: PREDEFINED
       predefined:
       - accept
       - block
-      required: true
-      secret: false
-    - auto: PREDEFINED
-      default: false
-      defaultValue: enable
-      description: policy status
-      isArray: false
-      name: status
+      description: Action to take
+    - name: status
+      auto: PREDEFINED
       predefined:
       - enable
       - disable
-      required: false
-      secret: false
-    - auto: PREDEFINED
-      default: false
+      description: policy status
       defaultValue: enable
-      description: Will the policy log the traffic or not
-      isArray: false
-      name: log
+    - name: log
+      auto: PREDEFINED
       predefined:
       - all
       - utm
       - disable
-      required: false
-      secret: false
-    - auto: PREDEFINED
-      default: false
+      description: Will the policy log the traffic or not
       defaultValue: enable
-      description: enable/disable NAT
-      isArray: false
-      name: nat
+    - name: nat
+      auto: PREDEFINED
       predefined:
       - enable
       - disable
-      required: false
-      secret: false
-    deprecated: false
+      description: enable/disable NAT
+      defaultValue: enable
+    outputs:
+    - contextPath: Fortigate.Policy.Name
+      description: Policy name
+      type: string
+    - contextPath: Fortigate.Policy.Description
+      description: Policy description
+      type: string
+    - contextPath: Fortigate.Policy.Status
+      description: The status of the poilcy (Enabled or Disabled)
+      type: string
+    - contextPath: Fortigate.Policy.Source.Address
+      description: Source address
+      type: string
+    - contextPath: Fortigate.Policy.Destination.Address
+      description: Destination address
+      type: string
+    - contextPath: Fortigate.Policy.Service
+      description: Service for the policy (for example HTTP)
+      type: string
+    - contextPath: Fortigate.Policy.Action
+      description: Policy action (Allow, Block)
+      type: string
+    - contextPath: Fortigate.Policy.Log
+      description: Does the policy log the traffic or not
+      type: boolean
+    - contextPath: Fortigate.Policy.Source.Intf
+      description: Source interface
+      type: string
+    - contextPath: Fortigate.Policy.Destination.Intf
+      description: Destination interface
+      type: string
+    - contextPath: Fortigate.Policy.NAT
+      description: Policy NAT
+      type: string
     description: Create a firewall policy (rule) on FortiGate
     execution: true
-    name: fortigate-create-policy
-    outputs:
-    - contextPath: Fortigate.Policy.Name
-      description: Policy name
-      type: string
-    - contextPath: Fortigate.Policy.Description
-      description: Policy description
-      type: string
-    - contextPath: Fortigate.Policy.Status
-      description: The status of the poilcy (Enabled or Disabled)
-      type: string
-    - contextPath: Fortigate.Policy.Source.Address
-      description: Source address
-      type: string
-    - contextPath: Fortigate.Policy.Destination.Address
-      description: Destination address
-      type: string
-    - contextPath: Fortigate.Policy.Service
-      description: Service for the policy (for example HTTP)
-      type: string
-    - contextPath: Fortigate.Policy.Action
-      description: Policy action (Allow, Block)
-      type: string
-    - contextPath: Fortigate.Policy.Log
-      description: Does the policy log the traffic or not
-      type: boolean
-    - contextPath: Fortigate.Policy.Source.Intf
-      description: Source interface
-      type: string
-    - contextPath: Fortigate.Policy.Destination.Intf
-      description: Destination interface
-      type: string
-    - contextPath: Fortigate.Policy.NAT
-      description: Policy NAT
-      type: string
-  - arguments:
-    - default: false
-      description: Policy ID
-      isArray: false
-      name: policyID
-      required: true
-      secret: false
-    - auto: PREDEFINED
-      default: false
-      description: Position for the policy (before or after)
-      isArray: false
-      name: position
+  - name: fortigate-move-policy
+    arguments:
+    - name: policyID
+      required: true
+      description: Policy ID
+    - name: position
+      required: true
+      auto: PREDEFINED
       predefined:
       - before
       - after
-      required: true
-      secret: false
-    - default: false
+      description: Position for the policy (before or after)
+    - name: neighbor
+      required: true
       description: The ID of the policy being used as a positional anchor
-      isArray: false
-      name: neighbor
-      required: true
-      secret: false
-    deprecated: false
-    description: Move a firewall policy rule to a different position
-    execution: false
-    name: fortigate-move-policy
     outputs:
     - contextPath: Fortigate.Policy.ID
       description: Policy ID
@@ -476,17 +352,12 @@
     - contextPath: Fortigate.Policy.Moved
       description: Was policy moved successfully
       type: boolean
-  - arguments:
-    - default: false
-      description: Policy ID
-      isArray: false
-      name: policyID
-      required: true
-      secret: false
-    deprecated: false
-    description: Delete a policy from FortiGate firewall
-    execution: true
-    name: fortigate-delete-policy
+    description: Move a firewall policy rule to a different position
+  - name: fortigate-delete-policy
+    arguments:
+    - name: policyID
+      required: true
+      description: Policy ID
     outputs:
     - contextPath: Fortigate.Policy.ID
       description: Policy ID
@@ -494,17 +365,12 @@
     - contextPath: Fortigate.Policy.Deleted
       description: Was policy deleted successfully
       type: boolean
-  - arguments:
-    - default: false
+    description: Delete a policy from FortiGate firewall
+    execution: true
+  - name: fortigate-get-address-groups
+    arguments:
+    - name: groupName
       description: Filter by group name
-      isArray: false
-      name: groupName
-      required: false
-      secret: false
-    deprecated: false
-    description: Get information about address groups from FortiGate
-    execution: false
-    name: fortigate-get-address-groups
     outputs:
     - contextPath: Fortigate.AddressGroup.Name
       description: Address Group name
@@ -515,34 +381,23 @@
     - contextPath: Fortigate.AddressGroup.UUID
       description: Address Group UUID
       type: string
-  - arguments:
-    - default: false
+    description: Get information about address groups from FortiGate
+  - name: fortigate-update-address-group
+    arguments:
+    - name: groupName
+      required: true
       description: Group name
-      isArray: false
-      name: groupName
-      required: true
-      secret: false
-    - default: false
+    - name: address
+      required: true
       description: An address to add or remove from the group (If providing data argument,
         value does not matter)
-      isArray: false
-      name: address
-      required: true
-      secret: false
-    - auto: PREDEFINED
-      default: false
-      description: Action to take on the service
-      isArray: false
-      name: action
+    - name: action
+      required: true
+      auto: PREDEFINED
       predefined:
       - add
       - remove
-      required: true
-      secret: false
-    deprecated: false
-    description: Update an address group on FortiGate firewall
-    execution: false
-    name: fortigate-update-address-group
+      description: Action to take on the service
     outputs:
     - contextPath: Fortigate.AddressGroup.Name
       description: Address group name
@@ -552,24 +407,15 @@
       type: string
     - contextPath: Fortigate.AddressGroup.UUID
       description: Address group UUID
-      type: Unknown
-  - arguments:
-    - default: false
+    description: Update an address group on FortiGate firewall
+  - name: fortigate-create-address-group
+    arguments:
+    - name: groupName
+      required: true
       description: Group name
-      isArray: false
-      name: groupName
-      required: true
-      secret: false
-    - default: false
+    - name: address
+      required: true
       description: Address member to add to the group
-      isArray: false
-      name: address
-      required: true
-      secret: false
-    deprecated: false
-    description: Create an address group in FortiGate firewall
-    execution: false
-    name: fortigate-create-address-group
     outputs:
     - contextPath: Fortigate.AddressGroup.Name
       description: Address group name
@@ -577,17 +423,12 @@
     - contextPath: Fortigate.AddressGroup.Address
       description: Address group member address
       type: string
-  - arguments:
-    - default: false
+    description: Create an address group in FortiGate firewall
+  - name: fortigate-delete-address-group
+    arguments:
+    - name: name
+      required: true
       description: Address group name
-      isArray: false
-      name: name
-      required: true
-      secret: false
-    deprecated: false
-    description: Delete an address group from FortiGate firewall
-    execution: false
-    name: fortigate-delete-address-group
     outputs:
     - contextPath: Fortigate.AddressGroup.Name
       description: Address group name
@@ -595,48 +436,27 @@
     - contextPath: Fortigate.AddressGroup.Deleted
       description: Was address group deleted
       type: boolean
-  - arguments:
-    - default: false
+    description: Delete an address group from FortiGate firewall
+  - name: fortigate-ban-ip
+    arguments:
+    - name: ip_address
+      required: true
       description: List of IP Addresses to ban, comma separated. IPv4 and IPv6 addresses
         are allowed. For example, "1.1.1.1,6.7.8.9".
       isArray: true
-      name: ip_address
-      required: true
-      secret: false
-    - default: false
+    - name: expiry
       description: Time until expiry in seconds. 0 for indefinite ban.
-<<<<<<< HEAD
-      isArray: false
-      name: expiry
-      required: false
-      secret: false
-    deprecated: false
-    description: Immediately add one or more users to the banned list.
-    execution: false
-    name: fortigate-ban-ip
-  - arguments:
-    - default: false
-=======
     description: Immediately add one or more IPs to the banned list.
   - name: fortigate-unban-ip
     arguments:
     - name: ip_address
       required: true
->>>>>>> 182175c6
       description: List of banned user IPs to clear, comma separated. IPv4 and IPv6
         addresses are allowed. For example, "1.1.1.1,6.7.8.9".
       isArray: true
-      name: ip_address
-      required: true
-      secret: false
-    deprecated: false
     description: Immediately clear a list of specific banned users by IP.
-    execution: false
-    name: fortigate-unban-ip
-  - deprecated: false
-    description: Return a list of all banned users by IP.
-    execution: false
-    name: fortigate-get-banned-ips
+  - name: fortigate-get-banned-ips
+    arguments: []
     outputs:
     - contextPath: Fortigate.BannedIP.IP
       description: The IP address.
@@ -650,1158 +470,7 @@
     - contextPath: Fortigate.BannedIP.Source
       description: Source of the ban.
       type: string
-  isfetch: false
+    description: Return a list of all banned users by IP.
   runonce: false
-  script: |-
-    ''' IMPORTS '''
-
-    import json
-    import requests
-
-    # Disable insecure warnings
-    requests.packages.urllib3.disable_warnings()
-
-    ''' GLOBALS/PARAMS '''
-
-    USER_NAME = demisto.params().get('credentials').get('identifier')
-    PASSWORD = demisto.params().get('credentials').get('password')
-    SERVER = demisto.params()['server'][:-1] if (demisto.params()['server'] and demisto.params()
-                                                 ['server'].endswith('/')) else demisto.params()['server']
-    USE_SSL = not demisto.params().get('unsecure', False)
-    BASE_URL = SERVER + '/api/v2/'
-
-
-    # remove proxy if not set to true in params
-    if not demisto.params().get('proxy'):
-        del os.environ['HTTP_PROXY']
-        del os.environ['HTTPS_PROXY']
-        del os.environ['http_proxy']
-        del os.environ['https_proxy']
-
-
-    ''' HELPER FUNCTIONS '''
-
-
-    def login():
-        """
-        Due to token not providing the right level of access, we are going to create a session
-        and inject into its headers the csrf token provided with the service.
-        This won't work with usual requests as the session must be kept alive during this time.
-        """
-        # create session.
-        session = requests.session()
-        url_suffix = '/logincheck'
-        params = {
-            'username': USER_NAME,
-            'secretkey': PASSWORD,
-            'ajax': 1
-        }
-        session.post(SERVER + url_suffix, data=params, verify=USE_SSL)  # type: ignore
-        # check for the csrf token in cookies we got, add it to headers of session,
-        # or else we can't perform HTTP request that is not get.
-        for cookie in session.cookies:
-            if cookie.name == 'ccsrftoken':
-                csrftoken = cookie.value[1:-1]  # strip quotes
-                session.headers.update({'X-CSRFTOKEN': csrftoken})
-        return session
-
-
-    SESSION = login()
-
-
-    def http_request(method, url_suffix, params={}, data=None):
-
-        res = SESSION.request(
-            method,
-            BASE_URL + url_suffix,
-            verify=USE_SSL,
-            params=params,
-            data=data
-        )
-        if res.status_code not in {200}:
-            return_error('Error in API call to FortiGate [%d] - %s' % (res.status_code, res.reason))
-        if method.upper() != 'GET':
-            return res.status_code
-        return res.json()
-
-
-    def does_path_exist(target_url):
-        """
-        Check if the path itself already exists in the instance, if it does we will not want to resume with certain requests.
-        """
-        res = SESSION.get(BASE_URL + target_url, verify=USE_SSL)
-        if res.status_code == 200:
-            return True
-        return False
-
-
-    def create_addr_string(list_of_addr_data_dicts):
-        addr_string = ""
-        for addr_index in range(0, len(list_of_addr_data_dicts)):
-            cur_addr_data = list_of_addr_data_dicts[addr_index]
-            cur_addr_name = cur_addr_data.get("name")
-            if addr_index == len(list_of_addr_data_dicts) - 1:
-                addr_string += "{}".format(cur_addr_name)
-            else:
-                addr_string += "{}\n".format(cur_addr_name)
-        return addr_string
-
-
-    def convert_arg_to_int(arg_str, arg_name_str):
-        try:
-            arg_int = int(arg_str)
-        except ValueError:
-            return_error("Error: {0} must have an integer value.".format(arg_name_str))
-        return arg_int
-
-
-    def prettify_date(date_string):
-        """
-        This function receives a string representing a date, for example 2018-07-28T10:47:55.000Z.
-        It returns the same date in a readable format - for example, 2018-07-28 10:47:55.
-        """
-        date_string = date_string[:-5]  # remove the .000z at the end
-        date_prettified = date_string.replace("T", " ")
-        return date_prettified
-
-
-    def create_banned_ips_entry_context(ips_data_array):
-        ips_contexts_array = []
-        for ip_data in ips_data_array:
-            current_ip_context = {
-                "IP": ip_data.get("ip_address"),
-                "Source": ip_data.get("source")
-            }
-            if ip_data.get("expires"):
-                expiration_in_ms = 1000 * int(ip_data.get("expires", 0))
-                current_ip_context["Expires"] = prettify_date(timestamp_to_datestring(expiration_in_ms))
-            if ip_data.get("created"):
-                creation_in_ms = 1000 * int(ip_data.get("created", 0))
-                current_ip_context["Created"] = prettify_date(timestamp_to_datestring(creation_in_ms))
-            ips_contexts_array.append(current_ip_context)
-        return ips_contexts_array
-
-
-    def create_banned_ips_human_readable(entry_context):
-        banned_ip_headers = ["IP", "Created", "Expires", "Source"]
-        human_readable = tableToMarkdown("Banned IP Addresses", entry_context, banned_ip_headers)
-        return human_readable
-
-
-    def str_to_bool(str_representing_bool):
-        return str_representing_bool and str_representing_bool.lower() == 'true'
-
-
-    def generate_src_or_dst_request_data(policy_id, policy_field, policy_field_value, keep_original_data, add_or_remove):
-        address_list_for_request = policy_field_value.split(",")
-        if str_to_bool(keep_original_data):
-            policy_data = get_policy_request(policy_id)[0]  # the return value is an array with one element
-            existing_adresses_list = policy_data.get(policy_field)
-            existing_adresses_list = [address_data["name"] for address_data in existing_adresses_list]
-            if add_or_remove.lower() == "add":
-                for address in existing_adresses_list:
-                    if address not in address_list_for_request:
-                        address_list_for_request.append(address)
-            else:
-                address_list_for_request = [address for address in existing_adresses_list if address not in address_list_for_request]
-
-        address_data_dicts_for_request = policy_addr_array_from_arg(address_list_for_request, False)
-        return address_data_dicts_for_request
-
-
-    def logout(session):
-        """
-        Due to limited amount of simultaneous connections we log out after each API request.
-        Simple post request to /logout endpoint without params.
-        """
-        url_suffix = '/logout'
-        params = {}  # type: dict
-        session.post(SERVER + url_suffix, data=params, verify=USE_SSL)
-
-
-    def policy_addr_array_from_arg(policy_addr_data, is_data_string=True):
-        # if the data isn't in string format, it's already an array and requires no formatting
-        policy_adr_str_array = policy_addr_data.split(",") if is_data_string else policy_addr_data
-        policy_addr_dict_array = []
-        for src_addr_name in policy_adr_str_array:
-            cur_addr_dict = {
-                "name": src_addr_name
-            }
-            policy_addr_dict_array.append(cur_addr_dict)
-        return policy_addr_dict_array
-
-
-    ''' COMMANDS + REQUESTS FUNCTIONS '''
-
-
-    def test_module():
-        """
-        Perform basic login and logout operation, validate connection.
-        """
-        http_request('GET', 'cmdb/system/vdom')
-        return True
-
-
-    def get_addresses_command():
-        contents = []
-        context = {}
-        addresses_context = []
-        address = demisto.args().get('address')
-        name = demisto.args().get('name', '')
-
-        addresses = get_addresses_request(address, name)
-        for address in addresses:
-            subnet = address.get('subnet')
-            if subnet:
-                subnet = subnet.replace(" ", "-")
-            contents.append({
-                'Name': address.get('name'),
-                'Subnet': subnet,
-                'StartIP': address.get('start-ip'),
-                'EndIP': address.get('end-ip')
-            })
-            addresses_context.append({
-                'Name': address.get('name'),
-                'Subnet': subnet,
-                'StartIP': address.get('start-ip'),
-                'EndIP': address.get('end-ip')
-            })
-
-        context['Fortigate.Address(val.Name && val.Name === obj.Name)'] = addresses_context
-        demisto.results({
-            'Type': entryTypes['note'],
-            'ContentsFormat': formats['json'],
-            'Contents': contents,
-            'ReadableContentsFormat': formats['markdown'],
-            'HumanReadable': tableToMarkdown('FortiGate addresses', contents),
-            'EntryContext': context
-        })
-
-
-    def get_addresses_request(address, name):
-        uri_suffix = 'cmdb/firewall/address/' + name
-        params = {
-            'vdom': address
-        }
-        response = http_request('GET', uri_suffix, params)
-        # Different structure if we choose all domains
-        if address == '*':
-            return response[0].get('results')
-        return response.get('results')
-
-
-    def get_service_groups_command():
-        contents = []
-        context = {}
-        service_groups_context = []
-        name = demisto.args().get('name', '')
-
-        service_groups = get_service_groups_request(name)
-        for service_group in service_groups:
-            service_group_members = []
-            members = service_group.get('member')
-            for member in members:
-                service_group_members.append(member.get('name'))
-            contents.append({
-                'Name': service_group.get('name'),
-                'Members': service_group_members
-            })
-            service_groups_context.append({
-                'Name': service_group.get('name'),
-                'Member': {'Name': service_group_members}
-            })
-
-        context['Fortigate.ServiceGroup(val.Name && val.Name === obj.Name)'] = service_groups_context
-        demisto.results({
-            'Type': entryTypes['note'],
-            'ContentsFormat': formats['json'],
-            'Contents': contents,
-            'ReadableContentsFormat': formats['markdown'],
-            'HumanReadable': tableToMarkdown('FortiGate service groups', contents),
-            'EntryContext': context
-        })
-
-
-    def get_service_groups_request(name):
-        uri_suffix = 'cmdb/firewall.service/group/' + name
-        response = http_request('GET', uri_suffix)
-        return response.get('results')
-
-
-    def update_service_group_command():
-        context = {}
-
-        group_name = demisto.args().get('groupName')
-        service_name = demisto.args().get('serviceName')
-        action = demisto.args().get('action')
-        if action not in ['add', 'remove']:
-            return_error('Action must be add or remove')
-
-        old_service_groups = get_service_groups_request(group_name)
-        service_group_members = []  # type: list
-        new_service_group_members = []  # type: list
-
-        if isinstance(old_service_groups, list):
-            old_service_group = old_service_groups[0]
-            service_group_members = old_service_group.get('member')
-        if action == 'add':
-            service_group_members.append({'name': service_name})
-            new_service_group_members = service_group_members
-        if action == 'remove':
-            for service_group_member in service_group_members:
-                if service_group_member.get('name') != service_name:
-                    new_service_group_members.append(service_group_member)
-
-        update_service_group_request(group_name, new_service_group_members)
-        service_group = get_service_groups_request(group_name)[0]
-
-        service_group_members = []
-        members = service_group.get('member')
-        for member in members:
-            service_group_members.append(member.get('name'))
-
-        contents = {
-            'Name': service_group.get('name'),
-            'Services': service_group_members
-        }
-
-        service_group_context = {
-            'Name': service_group.get('name'),
-            'Service': {
-                'Name': service_group_members
-            }
-        }
-
-        context['Fortigate.ServiceGroup(val.Name && val.Name === obj.Name)'] = service_group_context
-
-        demisto.results({
-            'Type': entryTypes['note'],
-            'ContentsFormat': formats['json'],
-            'Contents': contents,
-            'ReadableContentsFormat': formats['markdown'],
-            'HumanReadable': tableToMarkdown('FortiGate service group: ' + group_name + ' was successfully updated', contents),
-            'EntryContext': context
-        })
-
-
-    def update_service_group_request(group_name, members_list):
-        uri_suffix = 'cmdb/firewall.service/group/' + group_name
-        if not does_path_exist(uri_suffix):
-            return_error('Requested service group ' + group_name + ' does not exist in Firewall config.')
-
-        payload = {
-            'member': members_list
-        }
-
-        response = http_request('PUT', uri_suffix, {}, json.dumps(payload))
-        return response
-
-
-    def delete_service_group_command():
-        context = {}
-        group_name = demisto.args().get('groupName').encode('utf-8')
-
-        delete_service_group_request(group_name)
-
-        service_group_context = {
-            'Name': group_name,
-            'Deleted': True
-        }
-
-        contents = service_group_context
-        context['Fortigate.ServiceGroup(val.Name && val.Name === obj.Name)'] = service_group_context
-
-        demisto.results({
-            'Type': entryTypes['note'],
-            'ContentsFormat': formats['json'],
-            'Contents': contents,
-            'ReadableContentsFormat': formats['markdown'],
-            'HumanReadable': tableToMarkdown('FortiGate service group: ' + group_name + ' was deleted successfully', contents),
-            'EntryContext': context
-        })
-
-
-    def delete_service_group_request(group_name):
-        uri_suffix = 'cmdb/firewall.service/group/' + group_name
-        response = http_request('DELETE', uri_suffix)
-        return response
-
-
-    def get_firewall_service_command():
-        contents = []
-        context = {}
-        service_context = []
-        service_name = demisto.args().get('serviceName', '')
-        service_title = service_name
-        if not service_name:
-            service_title = 'all services'
-
-        services = get_firewall_service_request(service_name)
-        for service in services:
-            contents.append({
-                'Name': service.get('name'),
-                'Ports': {
-                    'TCP': service.get('tcp-portrange'),
-                    'UDP': service.get('udp-portrange')
-                }
-            })
-            service_context.append({
-                'Name': service.get('name'),
-                'Ports': {
-                    'TCP': service.get('tcp-portrange'),
-                    'UDP': service.get('udp-portrange')
-                }
-            })
-
-        context['Fortigate.Service(val.Name && val.Name === obj.Name)'] = service_context
-
-        demisto.results({
-            'Type': entryTypes['note'],
-            'ContentsFormat': formats['json'],
-            'Contents': contents,
-            'ReadableContentsFormat': formats['markdown'],
-            'HumanReadable': tableToMarkdown('FortiGate firewall services ' + service_title, contents),
-            'EntryContext': context
-        })
-
-
-    def get_firewall_service_request(service_name):
-        uri_suffix = 'cmdb/firewall.service/custom/' + service_name
-        response = http_request('GET', uri_suffix)
-        return response.get('results')
-
-
-    def create_firewall_service_command():
-        contents = []
-        context = {}
-        service_context = []
-        service_name = demisto.args().get('serviceName')
-        tcp_range = demisto.args().get('tcpRange', '')
-        udp_range = demisto.args().get('udpRange', '')
-
-        create_firewall_service_request(service_name, tcp_range, udp_range)
-
-        contents.append({
-            'Name': service_name,
-            'Ports': {
-                'TCP': tcp_range,
-                'UDP': udp_range
-            }
-        })
-        service_context.append({
-            'Name': service_name,
-            'Ports': {
-                'TCP': tcp_range,
-                'UDP': udp_range
-            }
-        })
-
-        context['Fortigate.Service(val.Name && val.Name === obj.Name)'] = service_context
-
-        demisto.results({
-            'Type': entryTypes['note'],
-            'ContentsFormat': formats['json'],
-            'Contents': contents,
-            'ReadableContentsFormat': formats['markdown'],
-            'HumanReadable': tableToMarkdown('FortiGate firewall service ' + service_name + ' created successfully', contents),
-            'EntryContext': context
-        })
-
-
-    def create_firewall_service_request(service_name, tcp_range, udp_range):
-        uri_suffix = 'cmdb/firewall.service/custom/'
-        if does_path_exist(uri_suffix + service_name):
-            return_error('Firewall service already exists.')
-
-        payload = {
-            'name': service_name,
-            'tcp-portrange': tcp_range,
-            'udp-portrange': udp_range
-        }
-
-        response = http_request('POST', uri_suffix, {}, json.dumps(payload))
-        return response
-
-
-    def ban_ip(ip_addresses_array, time_to_expire=0):
-        uri_suffix = 'monitor/user/banned/add_users/'
-
-        payload = {
-            'ip_addresses': ip_addresses_array,
-            'expiry': time_to_expire
-        }
-
-        response = http_request('POST', uri_suffix, data=json.dumps(payload))
-        return response
-
-
-    def ban_ip_command():
-        ip_addresses_string = demisto.args()['ip_address']
-        ip_addresses_array = argToList(ip_addresses_string)
-        for ip_address in ip_addresses_array:
-            if not is_ip_valid(ip_address, True):
-                return_error('Error: invalid IP address sent as argument.')
-        time_to_expire = demisto.args().get('expiry')
-        if time_to_expire:
-            time_to_expire = convert_arg_to_int(time_to_expire, 'expiry')
-        else:
-            # The default time to expiration is 0, which means infinite time (It will remain banned).
-            time_to_expire = 0
-        response = ban_ip(ip_addresses_array, time_to_expire)
-        demisto.results({
-            'Type': entryTypes['note'],
-            'ContentsFormat': formats['json'],
-            'Contents': response,
-            'ReadableContentsFormat': formats['markdown'],
-            'HumanReadable': 'IPs {0} banned successfully'.format(ip_addresses_string)
-        })
-
-
-    def unban_ip(ip_addresses_array):
-        uri_suffix = 'monitor/user/banned/clear_users/'
-
-        payload = {
-            'ip_addresses': ip_addresses_array
-        }
-        response = http_request('POST', uri_suffix, data=json.dumps(payload))
-        return response
-
-
-    def unban_ip_command():
-        ip_addresses_string = demisto.args()['ip_address']
-        ip_addresses_array = argToList(ip_addresses_string)
-        for ip_address in ip_addresses_array:
-            if not is_ip_valid(ip_address, True):
-                return_error('Error: invalid IP address sent as argument.')
-        response = unban_ip(ip_addresses_array)
-        demisto.results({
-            'Type': entryTypes['note'],
-            'ContentsFormat': formats['json'],
-            'Contents': response,
-            'ReadableContentsFormat': formats['markdown'],
-            'HumanReadable': 'IPs {0} un-banned successfully'.format(ip_addresses_string)
-        })
-
-
-    def get_banned_ips():
-        uri_suffix = 'monitor/user/banned/select/'
-        response = http_request('GET', uri_suffix)
-        return response
-
-
-    def get_banned_ips_command():
-        response = get_banned_ips()
-        ips_data_array = response.get('results')
-        entry_context = create_banned_ips_entry_context(ips_data_array)
-        human_readable = create_banned_ips_human_readable(entry_context)
-        return_outputs(
-            raw_response=response,
-            readable_output=human_readable,
-            outputs={
-                'Fortigate.BannedIP(val.IP===obj.IP)': entry_context
-            }
-        )
-
-
-    def get_policy_command():
-        contents = []
-        context = {}
-        policy_context = []
-        policy_name = demisto.args().get('policyName')
-        policy_id = demisto.args().get('policyID')
-        policy_title = 'all policies'
-
-        policies = get_policy_request(policy_id)
-
-        for policy in policies:
-            if policy_name == policy.get('name') or not policy_name:
-                if policy_name or policy_id:
-                    policy_title = policy.get('name')
-                security_profiles = []
-                all_security_profiles = [policy.get('webfilter-profile'), policy.get('ssl-ssh-profile'),
-                                         policy.get('dnsfilter-profile'), policy.get('profile-protocol-options'),
-                                         policy.get('profile-type'), policy.get('av-profile')]
-                for security_profile in all_security_profiles:
-                    if security_profile:
-                        security_profiles.append(security_profile)
-
-                src_address = policy.get('srcaddr')
-                if src_address and isinstance(src_address, list) and isinstance(src_address[0], dict):
-                    src_address = create_addr_string(src_address)
-                dest_address = policy.get('dstaddr')
-                if dest_address and isinstance(dest_address, list) and isinstance(dest_address[0], dict):
-                    dest_address = create_addr_string(dest_address)
-                service = policy.get('service')
-                if service and isinstance(service, list) and isinstance(service[0], dict):
-                    service = service[0].get('name')
-
-                contents.append({
-                    'Name': policy.get('name'),
-                    'ID': int(policy.get('policyid')),
-                    'Description': policy.get('comments'),
-                    'Status': policy.get('status'),
-                    'Source': src_address,
-                    'Destination': dest_address,
-                    'Service': service,
-                    'Action': policy.get('action'),
-                    'Log': policy.get('logtraffic'),
-                    'Security': security_profiles,
-                    'NAT': policy.get('nat')
-                })
-                policy_context.append({
-                    'Name': policy.get('name'),
-                    'ID': int(policy.get('policyid')),
-                    'Description': policy.get('comments'),
-                    'Status': policy.get('status'),
-                    'Source': src_address,
-                    'Destination': dest_address,
-                    'Service': service,
-                    'Action': policy.get('action'),
-                    'Log': policy.get('logtraffic'),
-                    'Security': security_profiles,
-                    'NAT': policy.get('nat')
-                })
-
-        context['Fortigate.Policy(val.ID && val.ID === obj.ID)'] = policy_context
-
-        demisto.results({
-            'Type': entryTypes['note'],
-            'ContentsFormat': formats['json'],
-            'Contents': contents,
-            'ReadableContentsFormat': formats['markdown'],
-            'HumanReadable': tableToMarkdown('FortiGate policy details for ' + policy_title, contents),
-            'EntryContext': context
-        })
-
-
-    def get_policy_request(policy_id):
-        uri_suffix = 'cmdb/firewall/policy/'
-        if policy_id:
-            uri_suffix = uri_suffix + policy_id + '/'
-        # We have the option to filter only the data we need from each policy,
-        # reducing by over 80% the amount of data we need to read.
-        params = {
-            'format': 'policyid|action|name|comments|status|service|logtraffic|srcaddr|'
-                      'dstaddr|webfilter-profile|ssl-ssh-profile|dnsfilter-profile|'
-                      'profile-protocol-options|profile-type|av-profile|nat'
-        }
-        response = http_request('GET', uri_suffix, params)
-        return response.get('results')
-
-
-    def update_policy_command():
-        contents = []
-        context = {}
-        policy_context = []
-        security_profiles = []
-
-        policy_id = demisto.args().get('policyID')
-        policy_field = demisto.args().get('field')
-        policy_field_value = demisto.args().get('value')
-        keep_original_data = demisto.args().get('keep_original_data')
-        add_or_remove = demisto.args().get('add_or_remove')
-
-        if keep_original_data and keep_original_data.lower() == 'true' and not add_or_remove:
-            return_error('Error: add_or_remove must be specified if keep_original_data is true.')
-
-        update_policy_request(policy_id, policy_field, policy_field_value, keep_original_data, add_or_remove)
-        policy = get_policy_request(policy_id)[0]
-        all_security_profiles = [policy.get('webfilter-profile'), policy.get('ssl-ssh-profile'), policy.get(
-            'dnsfilter-profile'), policy.get('profile-protocol-options'), policy.get('profile-type'), policy.get('av-profile')]
-
-        for security_profile in all_security_profiles:
-            if security_profile:
-                security_profiles.append(security_profile)
-
-        src_address = policy.get('srcaddr')
-        if src_address and isinstance(src_address, list) and isinstance(src_address[0], dict):
-            src_address = src_address[0].get('name')
-        dest_address = policy.get('dstaddr')
-        if dest_address and isinstance(dest_address, list) and isinstance(dest_address[0], dict):
-            dest_address = dest_address[0].get('name')
-        service = policy.get('service')
-        if service and isinstance(service, list) and isinstance(service[0], dict):
-            service = service[0].get('name')
-
-        contents.append({
-            'Name': policy.get('name'),
-            'ID': policy.get('policyid'),
-            'Description': policy.get('comments'),
-            'Status': policy.get('status'),
-            'Source': src_address,
-            'Destination': dest_address,
-            'Service': service,
-            'Action': policy.get('action'),
-            'Log': policy.get('logtraffic'),
-            'Security': security_profiles,
-            'NAT': policy.get('nat')
-        })
-        policy_context.append({
-            'Name': policy.get('name'),
-            'ID': policy.get('policyid'),
-            'Description': policy.get('comments'),
-            'Status': policy.get('status'),
-            'Source': src_address,
-            'Destination': dest_address,
-            'Service': service,
-            'Action': policy.get('action'),
-            'Log': policy.get('logtraffic'),
-            'Security': security_profiles,
-            'NAT': policy.get('nat')
-        })
-
-        context['Fortigate.Policy(val.ID && val.ID === obj.ID)'] = policy_context
-
-        demisto.results({
-            'Type': entryTypes['note'],
-            'ContentsFormat': formats['json'],
-            'Contents': contents,
-            'ReadableContentsFormat': formats['markdown'],
-            'HumanReadable': tableToMarkdown('FortiGate policy ID ' + policy_id + ' has been updated successfully.', contents),
-            'EntryContext': context
-        })
-
-
-    def update_policy_request(policy_id, policy_field, policy_field_value, keep_original_data, add_or_remove):
-        uri_suffix = 'cmdb/firewall/policy/' + policy_id
-        if not does_path_exist(uri_suffix):
-            return_error('Requested policy ID ' + policy_id + ' does not exist in Firewall config.')
-
-        field_to_api_key = {
-            'description': 'comments',
-            'source': 'srcaddr',
-            'destination': 'dstaddr',
-            'log': 'logtraffic'
-        }
-
-        if policy_field in field_to_api_key:
-            policy_field = field_to_api_key[policy_field]
-
-        if policy_field in {'srcaddr', 'dstaddr'}:
-            policy_field_value = generate_src_or_dst_request_data(
-                policy_id, policy_field, policy_field_value, keep_original_data, add_or_remove)
-
-        payload = {
-            'policyid': int(policy_id),
-            'q_origin_key': int(policy_id),
-            policy_field: policy_field_value
-        }
-
-        response = http_request('PUT', uri_suffix, {}, json.dumps(payload))
-        return response
-
-
-    def create_policy_command():
-        contents = []
-        context = {}
-        policy_context = []
-
-        policy_name = demisto.args().get('policyName')
-        policy_description = demisto.args().get('description', '')
-        policy_srcintf = demisto.args().get('sourceIntf')
-        policy_dstintf = demisto.args().get('dstIntf')
-        policy_source_address = policy_addr_array_from_arg(demisto.args().get('source'))
-        policy_destination_address = policy_addr_array_from_arg(demisto.args().get('destination'))
-        policy_service = demisto.args().get('service')
-        policy_action = demisto.args().get('action')
-        policy_status = demisto.args().get('status')
-        policy_log = demisto.args().get('log')
-        policy_nat = demisto.args().get('nat')
-
-        create_policy_request(policy_name, policy_description, policy_srcintf, policy_dstintf,
-                              policy_source_address, policy_destination_address, policy_service,
-                              policy_action, policy_status, policy_log, policy_nat)
-        contents.append({
-            'Name': policy_name,
-            'Description': policy_description,
-            'Status': policy_status,
-            'Service': policy_service,
-            'Action': policy_action,
-            'Log': policy_log,
-            'Source': {
-                'Interface': policy_srcintf,
-                'Address': policy_source_address
-            },
-            'Destination': {
-                'Interface': policy_dstintf,
-                'Address': policy_destination_address
-            },
-            'NAT': policy_nat
-        })
-
-        policy_context.append({
-            'Name': policy_name,
-            'Description': policy_description,
-            'Status': policy_status,
-            'Service': policy_service,
-            'Action': policy_action,
-            'Log': policy_log,
-            'Source': {
-                'Interface': policy_srcintf,
-                'Address': policy_source_address
-            },
-            'Destination': {
-                'Interface': policy_dstintf,
-                'Address': policy_destination_address
-            },
-            'NAT': policy_nat
-        })
-
-        context['Fortigate.Policy(val.Name && val.Name === obj.Name)'] = policy_context
-
-        demisto.results({
-            'Type': entryTypes['note'],
-            'ContentsFormat': formats['json'],
-            'Contents': contents,
-            'ReadableContentsFormat': formats['markdown'],
-            'HumanReadable': tableToMarkdown('FortiGate policy ' + policy_name + ' created successfully', contents),
-            'EntryContext': context
-        })
-
-
-    def create_policy_request(policy_name, policy_description, policy_srcintf, policy_dstintf,
-                              policy_source_address, policy_destination_address, policy_service,
-                              policy_action, policy_status, policy_log, policy_nat):
-
-        uri_suffix = 'cmdb/firewall/policy/'
-
-        payload = {
-            'json': {
-                'name': policy_name,
-                'srcintf': [{'name': policy_srcintf}],
-                'dstintf': [{'name': policy_dstintf}],
-                'srcaddr': policy_source_address,
-                'dstaddr': policy_destination_address,
-                'action': policy_action,
-                'status': policy_status,
-                'schedule': 'always',
-                'service': [{'name': policy_service}],
-                'comments': policy_description,
-                'logtraffic': policy_log,
-                'nat': policy_nat
-            }
-        }
-
-        response = http_request('POST', uri_suffix, {}, json.dumps(payload))
-        return response
-
-
-    def move_policy_command():
-        contents = []
-        context = {}
-        policy_id = demisto.args().get('policyID')
-        position = demisto.args().get('position')
-        neighbour = demisto.args().get('neighbor')
-
-        move_policy_request(policy_id, position, neighbour)
-
-        policy_context = {
-            'ID': int(policy_id),
-            'Moved': True
-        }
-        contents.append({
-            'ID': policy_id,
-            'Moved': True
-        })
-
-        context['Fortigate.Policy(val.ID && val.ID === obj.ID)'] = policy_context
-
-        demisto.results({
-            'Type': entryTypes['note'],
-            'ContentsFormat': formats['json'],
-            'Contents': contents,
-            'ReadableContentsFormat': formats['markdown'],
-            'HumanReadable': tableToMarkdown('FortiGate policy with ID ' + policy_id + ' moved successfully', contents),
-            'EntryContext': context
-        })
-
-
-    def move_policy_request(policy_id, position, neighbour):
-        uri_suffix = 'cmdb/firewall/policy/' + policy_id
-        params = {
-            'action': 'move',
-            position: neighbour
-        }
-
-        response = http_request('PUT', uri_suffix, params)
-        return response
-
-
-    def delete_policy_command():
-        contents = []
-        context = {}
-        policy_id = demisto.args().get('policyID')
-
-        delete_policy_request(policy_id)
-
-        policy_context = {
-            'ID': policy_id,
-            'Deleted': True
-        }
-        contents.append({
-            'ID': policy_id,
-            'Deleted': True
-        })
-
-        context['Fortigate.Policy(val.ID && val.ID === obj.ID)'] = policy_context
-
-        demisto.results({
-            'Type': entryTypes['note'],
-            'ContentsFormat': formats['json'],
-            'Contents': contents,
-            'ReadableContentsFormat': formats['markdown'],
-            'HumanReadable': tableToMarkdown('FortiGate policy with ID ' + policy_id + ' deleted successfully', contents),
-            'EntryContext': context
-        })
-
-
-    def delete_policy_request(policy_id):
-        uri_suffix = 'cmdb/firewall/policy/' + policy_id
-        response = http_request('DELETE', uri_suffix)
-        return response
-
-
-    def get_address_groups_command():
-        contents = []
-        context = {}
-        address_groups_context = []
-        address_group_name = demisto.args().get('groupName', '')
-        title = address_group_name if address_group_name else 'all'
-
-        address_groups = get_address_groups_request(address_group_name)
-        for address_group in address_groups:
-            members = address_group.get('member')
-            members_list = []
-            for member in members:
-                members_list.append(member.get('name'))
-            contents.append({
-                'Name': address_group.get('name'),
-                'Members': members_list,
-                'UUID': address_group.get('uuid')
-            })
-            address_groups_context.append({
-                'Name': address_group.get('name'),
-                'Member': {
-                    'Name': members_list
-                },
-                'UUID': address_group.get('uuid')
-            })
-
-        context['Fortigate.AddressGroup(val.Name && val.Name === obj.Name)'] = address_groups_context
-
-        demisto.results({
-            'Type': entryTypes['note'],
-            'ContentsFormat': formats['json'],
-            'Contents': contents,
-            'ReadableContentsFormat': formats['markdown'],
-            'HumanReadable': tableToMarkdown('FortiGate address groups ' + title, contents),
-            'EntryContext': context
-        })
-
-
-    def get_address_groups_request(address_group_name):
-        uri_suffix = 'cmdb/firewall/addrgrp/' + address_group_name
-        response = http_request('GET', uri_suffix)
-        return response.get('results')
-
-
-    def update_address_group_command():
-        contents = []
-        context = {}
-        address_group_context = []
-        group_name = demisto.args().get('groupName', '')
-        address = demisto.args().get('address', '')
-        action = demisto.args().get('action')
-        if action not in ['add', 'remove']:
-            return_error('Action must be add or remove')
-
-        old_address_groups = get_address_groups_request(group_name)
-        address_group_members = []  # type: list
-        new_address_group_members = []  # type: list
-
-        if isinstance(old_address_groups, list):
-            old_address_group = old_address_groups[0]
-            address_group_members = old_address_group.get('member')
-        if action == 'add':
-            address_group_members.append({'name': address})
-            new_address_group_members = address_group_members
-        if action == 'remove':
-            for address_group_member in address_group_members:
-                if address_group_member.get('name') != address:
-                    new_address_group_members.append(address_group_member)
-
-        update_address_group_request(group_name, new_address_group_members)
-        address_group = get_address_groups_request(group_name)[0]
-        members = address_group.get('member')
-        members_list = []
-        for member in members:
-            members_list.append(member.get('name'))
-        contents.append({
-            'Name': address_group.get('name'),
-            'Members': members_list,
-            'UUID': address_group.get('uuid')
-        })
-        address_group_context.append({
-            'Name': address_group.get('name'),
-            'Address': {
-                'Name': members_list
-            },
-            'UUID': address_group.get('uuid')
-        })
-
-        context['Fortigate.AddressGroup(val.Name && val.Name === obj.Name)'] = address_group_context
-
-        demisto.results({
-            'Type': entryTypes['note'],
-            'ContentsFormat': formats['json'],
-            'Contents': contents,
-            'ReadableContentsFormat': formats['markdown'],
-            'HumanReadable': tableToMarkdown('FortiGate address group ' + group_name + ' updated successfully', contents),
-            'EntryContext': context
-        })
-
-
-    def update_address_group_request(group_name, new_address_group_members):
-        uri_suffix = 'cmdb/firewall/addrgrp/' + group_name
-        # Check whether target object already exists
-        if not does_path_exist(uri_suffix):
-            return_error('Requested address group' + group_name + 'does not exist in Firewall config.')
-        payload = {
-            'member': new_address_group_members
-        }
-        result = http_request('PUT', uri_suffix, {}, json.dumps(payload))
-        return result
-
-
-    def create_address_group_command():
-        contents = []
-        context = {}
-        address_group_context = []
-        group_name = demisto.args().get('groupName', '')
-        address = demisto.args().get('address', '')
-
-        create_address_group_request(group_name, address)
-
-        contents.append({
-            'Name': group_name,
-            'Address': address,
-        })
-        address_group_context.append({
-            'Name': group_name,
-            'Address': address
-        })
-
-        context['Fortigate.AddressGroup(val.Name && val.Name === obj.Name)'] = address_group_context
-
-        demisto.results({
-            'Type': entryTypes['note'],
-            'ContentsFormat': formats['json'],
-            'Contents': contents,
-            'ReadableContentsFormat': formats['markdown'],
-            'HumanReadable': tableToMarkdown('FortiGate address group ' + group_name + ' created successfully', contents),
-            'EntryContext': context
-        })
-
-
-    def create_address_group_request(group_name, address):
-        uri_suffix = 'cmdb/firewall/addrgrp/'
-        if does_path_exist(uri_suffix + group_name):
-            return_error('Address group already exists.')
-        payload = {
-            'name': group_name, 'member': [{'name': address}]
-        }
-        result = http_request('POST', uri_suffix, {}, json.dumps(payload))
-        return result
-
-
-    def delete_address_group_command():
-        contents = []
-        context = {}
-        address_group_context = []
-        name = demisto.args().get('name', '')
-
-        delete_address_group_request(name)
-
-        contents.append({
-            'Name': name,
-            'Deleted': True
-        })
-        address_group_context.append({
-            'Name': name,
-            'Deleted': True
-        })
-
-        context['Fortigate.AddressGroup(val.Name && val.Name === obj.Name)'] = address_group_context
-
-        demisto.results({
-            'Type': entryTypes['note'],
-            'ContentsFormat': formats['json'],
-            'Contents': contents,
-            'ReadableContentsFormat': formats['markdown'],
-            'HumanReadable': tableToMarkdown('FortiGate address group ' + name + ' deleted successfully', contents),
-            'EntryContext': context
-        })
-
-
-    def delete_address_group_request(name):
-        uri_suffix = 'cmdb/firewall/addrgrp/' + name
-        response = http_request('DELETE', uri_suffix)
-        return response
-
-
-    ''' COMMANDS MANAGER / SWITCH PANEL '''
-
-    LOG('command is %s' % (demisto.command(), ))
-
-    try:
-        if demisto.command() == 'test-module':
-            # This is the call made when pressing the integration test button.
-            test_module()
-            demisto.results('ok')
-        elif demisto.command() == 'fortigate-get-addresses':
-            get_addresses_command()
-        elif demisto.command() == 'fortigate-get-service-groups':
-            get_service_groups_command()
-        elif demisto.command() == 'fortigate-update-service-group':
-            update_service_group_command()
-        elif demisto.command() == 'fortigate-delete-service-group':
-            delete_service_group_command()
-        elif demisto.command() == 'fortigate-get-firewall-service':
-            get_firewall_service_command()
-        elif demisto.command() == 'fortigate-create-firewall-service':
-            create_firewall_service_command()
-        elif demisto.command() == 'fortigate-get-policy':
-            get_policy_command()
-        elif demisto.command() == 'fortigate-update-policy':
-            update_policy_command()
-        elif demisto.command() == 'fortigate-create-policy':
-            create_policy_command()
-        elif demisto.command() == 'fortigate-move-policy':
-            move_policy_command()
-        elif demisto.command() == 'fortigate-delete-policy':
-            delete_policy_command()
-        elif demisto.command() == 'fortigate-get-address-groups':
-            get_address_groups_command()
-        elif demisto.command() == 'fortigate-update-address-group':
-            update_address_group_command()
-        elif demisto.command() == 'fortigate-create-address-group':
-            create_address_group_command()
-        elif demisto.command() == 'fortigate-delete-address-group':
-            delete_address_group_command()
-        elif demisto.command() == 'fortigate-ban-ip':
-            ban_ip_command()
-        elif demisto.command() == 'fortigate-unban-ip':
-            unban_ip_command()
-        elif demisto.command() == 'fortigate-get-banned-ips':
-            get_banned_ips_command()
-
-    except Exception, e:
-        LOG(e.message)
-        LOG.print_log()
-        raise
-
-    finally:
-        logout(SESSION)
-  type: python
 tests:
 - Fortigate Test